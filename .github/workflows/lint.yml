name: Lint python projects

on:
  pull_request:
    branches:
      - main

jobs:
  lint:

    runs-on: ubuntu-latest

    steps:
    - uses: actions/checkout@v4
    - name: Set up Python 3.x
      uses: actions/setup-python@v5
      with:
        python-version: '3.x'
    - name: Update pip
      run: pip install --upgrade pip
    - name: Install black and pylint
      run: pip install black pylint ruff
    - name: Check files are formatted with black
<<<<<<< HEAD
      run: |
        black --check .
    - name: Run ruff
      run: |
        ruff check .
=======
      run: black --check .
>>>>>>> 96d01b1f
    - name: Run pylint
      run: pylint */<|MERGE_RESOLUTION|>--- conflicted
+++ resolved
@@ -21,14 +21,10 @@
     - name: Install black and pylint
       run: pip install black pylint ruff
     - name: Check files are formatted with black
-<<<<<<< HEAD
       run: |
         black --check .
     - name: Run ruff
       run: |
         ruff check .
-=======
-      run: black --check .
->>>>>>> 96d01b1f
     - name: Run pylint
       run: pylint */