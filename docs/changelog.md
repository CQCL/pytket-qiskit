--- conflicted
+++ resolved
@@ -4,15 +4,10 @@
 
 # Changelog
 
-<<<<<<< HEAD
 ## 0.63.0 (January 2025) - UNRELEASED
 
 - Support conversion of qiskit circuits containing `IfElseOp` in the {py:func}`qiskit_to_tk` converter.
-=======
-## Unreleased
-
 - Reject circuits containing nested conditionals when converting to qiskit.
->>>>>>> ab240d99
 
 ## 0.62.0 (December 2024)
 
