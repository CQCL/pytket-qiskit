--- conflicted
+++ resolved
@@ -6,13 +6,10 @@
 
 ## Unreleased
 
-<<<<<<< HEAD
 - Fix handling of non-default registers when selecting bits in results.
 - Update default compilation to use `Qiskit` `SabreLayoutPassManager` as a `CustomPass`.
-=======
--  Fix handling of non-default registers when selecting bits in results.
+- Fix handling of non-default registers when selecting bits in results.
 - The {py:func}`tk_to_qiskit` converter gives a warning if the input {py:class}`~pytket.circuit.Circuit` contains [implicit qubit permutations](https://docs.quantinuum.com/tket/user-guide/manual/manual_circuit.html#implicit-qubit-permutations). 
->>>>>>> ffbf31a6
 
 ## 0.58.0 (October 2024)
 
