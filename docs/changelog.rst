--- conflicted
+++ resolved
@@ -2,11 +2,9 @@
 ~~~~~~~~~
 0.40.0 (unreleased)
 -------------------
-<<<<<<< HEAD
+
+* Fix to the `tk_to_qiskit` converter to prevent cancellation of redundant gates when converting to qiskit.
 * Handle qiskit state initialisation circuits with :py:class:`StatePreparationBox` in the circuit converters.
-=======
-* Fix to the `tk_to_qiskit` converter to prevent cancellation of redundant gates when converting to qiskit.
->>>>>>> ecdf72fe
 
 0.39.0 (May 2023)
 -----------------
