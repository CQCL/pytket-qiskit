--- conflicted
+++ resolved
@@ -1,18 +1,15 @@
 Changelog
 ~~~~~~~~~
 
-<<<<<<< HEAD
 Unreleased
 ----------
 
 * Implement crosstalk noise model for AerBackend.
 
-=======
 0.42.0 (August 2023)
 --------------------
 
 * Update pytket version requirement to 1.18.
->>>>>>> e3af3f6d
 
 0.41.0 (July 2023)
 ------------------
