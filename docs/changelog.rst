Changelog
~~~~~~~~~

Unreleased
----------

* Update pytket version requirement to 1.25.
<<<<<<< HEAD
* Update qiskit version to 1.0
* Update qiskit-ibm-runtime to 0.20.0
* Update qiskit-ibm-provider to 0.10.0
* Update qiskit-aer to 0.13.3
=======
* Update qiskit version requirement to 0.46.
* Update qiskit-ibm-provider version requirement to 0.10.
* Update qiskit-ibm-runtime version requirement to 0.19.
* Add ``IBMQLocalEmulatorBackend`` for running local emulation of
  ``IBMQBackend`` using ``AerBackend`` with a noise model.
>>>>>>> 3aeb53cd

0.48.1rc1
---------

* Fix: use correct ``instance`` with ``IBMQEmulatorBackend``.

0.48.0 (January 2024)
---------------------

* Updated pytket version requirement to 1.24.
* Python 3.12 support added, 3.9 dropped.
* fix conditional bit in pytket to qiskit conversion
* fix symbolic conversion of parameter in conversion

0.47.0 (January 2024)
---------------------

* Update qiskit-ibm-runtime version to 0.17.0.
* Update qiskit-ibm-provider version to 0.8.0.
* Updated pytket version requirement to 1.23.

0.46.0 (November 2023)
----------------------

* Updated pytket version requirement to 1.22.
* Add support for circuits with barriers in the Aer simulators.
* Update qiskit version to 0.45.0.
* Update qiskit-ibm-runtime version to 0.15.1.
* Update qiskit-aer version to 0.13.0.
* Update qiskit-ibm-provider version to 0.7.2.
* Introduce dependency on qiskit-algorithms.
* Seed given to ``process_circuits()`` will be automatically incremented
  for the different circuit batches submitted.
* Fix :py:class:`RuntimeError` caused by the use of custom gates in ``qiskit_to_tk`` `#200 <https://github.com/CQCL/pytket-qiskit/issues/200>`_.

0.45.0 (October 2023)
---------------------

* Updated pytket version requirement to 1.21.
* Implement crosstalk noise model for AerBackend.
* Don't include ``SimplifyInitial`` in default passes; instead make it an option
  to ``process_circuits()``.

0.44.0 (September 2023)
-----------------------

* Fix to add include Measure, Reset and Conditional operations to the supported operations of :py:class:`AerStateBackend`.
* Update qiskit-ibm-runtime version to 0.12.0.
* Update qiskit-ibm-provider version to 0.7.0.
* Update pytket version requirement to 1.19.

0.43.0 (August 2023)
--------------------

* Update qiskit version to 0.44.
* Update qiskit-aer version to 0.12.2.
* Update qiskit-ibm-runtime version to 0.11.3.
* Update qiskit-ibm-provider version to 0.6.3.
* Add option to specify the maximum number of qubits supported by Aer backends
  (defaults to 40).

0.42.0 (August 2023)
--------------------

* Update pytket version requirement to 1.18.

0.41.0 (July 2023)
------------------

* Update pytket version requirement to 1.17.
* Fix conversion of qiskit `UnitaryGate` to and from pytket (up to 3 qubits).
* Fix handling of qiskit controlled gates in the :py:meth:`qiskit_to_tk` converter.
* Handle CCZ and CSX gates in circuit converters.

0.40.0 (June 2023)
------------------

* IBM devices are now accessed using the `qiskit-ibm-provider <https://github.com/Qiskit/qiskit-ibm-provider>`_ instead of the deprecated :py:class:`IBMQ`. This allows the newest IBM devices and simulators to be accessed through ``pytket-qiskit``. See the updated documentation on `credentials <https://tket.quantinuum.com/extensions/pytket-qiskit/index.html#access-and-credentials>`_.
* The parameters ``hub``, ``group`` and ``project`` are no longer handled as separate arguments in :py:class:`IBMQBackend` and :py:meth:`IBMQBackend.available_devices`. Use ``"instance=f"{hub}/{group}/{project}"`` instead.
* Added support for the {X, SX, Rz, ECR} in the default compilation pass for :py:class:`IBMQBackend` and :py:class:`IBMQEmulatorBackend`. This is the set of gates used by some of the new IBM devices.
* Fix to the :py:meth:`tk_to_qiskit` converter to prevent cancellation of redundant gates when converting to qiskit.
* Handle qiskit circuits with :py:class:`Initialize` and :py:class:`StatePreparation` instructions in the :py:meth:`qiskit_to_tk` converter. The :py:meth:`tk_to_qiskit` converter now handles :py:class:`StatePreparationBox`.
* Fix handling of control state in :py:meth:`qiskit_to_tk`.
* Update qiskit version to 0.43.1
* Update qiskit-ibm-runtime version to 0.11.1
* Update qiskit-ibm-provider version to 0.6.1
* Update pytket version to 1.16

0.39.0 (May 2023)
-----------------

* Updated pytket version requirement to 1.15.
* The :py:meth:`IBMQBackend.get_compiled_circuit` method now allows for optional arguments to override the default settings in the :py:class:`NoiseAwarePlacement`.

0.38.0 (April 2023)
-------------------

* Fix to ensure that the :py:class:`IBMBackend` and :py:class:`IBMQEmulatorBackend` both properly enforce :py:class:`MaxNQubitsPredicate`.
* Update qiskit version to 0.42.
* Updated pytket version requirement to 1.14.

0.37.1 (March 2023)
-------------------

* Fix backend settings for AerStateBackend and AerUnitaryBackend

0.37.0 (March 2023)
-------------------

* Fix faulty information in ``AerBackend().backend_info``
* Updated pytket version requirement to 1.13.

0.36.0 (February 2023)
----------------------

* Update qiskit version to 0.41.
* Fix order of Pauli terms when converting from ``QubitPauliOperator``.

0.35.0 (February 2023)
----------------------

* Automatically use IBMQ token if saved in pytket config and not saved in qiskit
  config.
* Update qiskit version to 0.40.
* Update code to remove some deprecation warnings.
* Work around https://github.com/Qiskit/qiskit-terra/issues/7865.

0.34.0 (January 2023)
---------------------

* Handle more multi-controlled gates in ``tk_to_qiskit`` and ``qiskit_to_tk`` converters (including CnY and CnZ).
* Drop support for Python 3.8; add support for 3.11.
* Fix ordering of registers in statevector simulation results.
* Remove ``reverse_index`` argument in ``tk_to_qiskit()``.
* Updated pytket version requirement to 1.11.

0.33.0 (December 2022)
----------------------

* Fix handling of parameter when converting ``PauliEvolutionGate`` to
  ``QubitPauliOperator``.
* Updated pytket version requirement to 1.10.

0.32.0 (December 2022)
----------------------

* Use ``qiskit_ibm_runtime`` services for sampling on ``IBMQBackend`` and
  ``IBMQEmulatorBackend``. Note that shots tables (ordered lists of results) are
  no longer available from these backends. (``BackendResult.get_shots()`` will
  fail; use ``get_counts()`` instead.)

* Fix incorrect circuit permutation handling for ``AerUnitaryBackend`` and ``AerStateBackend``.

0.31.0 (November 2022)
----------------------

* Update ``TketBackend`` to support ``FullyConnected`` architecture.
* Fix the issue that some qiskit methods can't retrieve results from ``TketJob``.
* Updated pytket version requirement to 1.9.
* Handle ``OpType.Phase`` when converting to qiskit.
* Change default optimization level in ``default_compilation_pass()`` to 2.

0.30.0 (November 2022)
----------------------

* Update qiskit version to 0.39.
* ``tk_to_qiskit`` now performs a rebase pass prior to conversion. Previously an error was returned if a ``Circuit`` contained gates such as ``OpType.ZZMax`` which have no exact replacement in qiskit. Now the unsupported gate will be implemented in terms of gates supported in qiskit rather than returning an error.
* Updated pytket version requirement to 1.8.

0.29.0 (October 2022)
---------------------

* Add post-routing ``KAKDecomposition`` to default pass with ``optimisation_level`` = 2.
* Add support for ``ECRGate`` in ``tk_to_qiskit`` conversion.
* Update qiskit version to 0.38.
* Updated pytket version requirement to 1.7.


0.28.0 (August 2022)
--------------------

* Improve result retrieval speed of ``AerUnitaryBackend`` and ``AerStateBackend``.
* Update qiskit version to 0.37.
* Updated pytket version requirement to 1.5.

0.27.0 (July 2022)
------------------

* Updated pytket version requirement to 1.4.

0.26.0 (June 2022)
------------------

* Updated pytket version requirement to 1.3.

0.25.0 (May 2022)
-----------------

* Updated pytket version requirement to 1.2.

0.24.0 (April 2022)
-------------------

* Fix two-qubit unitary conversions.
* Update qiskit version to 0.36.
* Updated pytket version requirement to 1.1.

0.23.0 (March 2022)
-------------------

* Removed ``characterisation`` property of backends. (Use `backend_info`
  instead.)
* Updated pytket version requirement to 1.0.

0.22.2 (February 2022)
----------------------

* Fixed :py:meth:`IBMQEmulatorBackend.rebase_pass`.

0.22.1 (February 2022)
----------------------

* Added :py:meth:`IBMQEmulatorBackend.rebase_pass`.

0.22.0 (February 2022)
----------------------

* Qiskit version updated to 0.34.
* Updated pytket version requirement to 0.19.
* Drop support for Python 3.7; add support for 3.10.

0.21.0 (January 2022)
---------------------

* Qiskit version updated to 0.33.
* Updated pytket version requirement to 0.18.

0.20.0 (November 2021)
----------------------

* Qiskit version updated to 0.32.
* Updated pytket version requirement to 0.17.

0.19.0 (October 2021)
---------------------

* Qiskit version updated to 0.31.
* Removed deprecated :py:meth:`AerUnitaryBackend.get_unitary`. Use
  :py:meth:`AerUnitaryBackend.run_circuit` and
  :py:meth:`pytket.backends.backendresult.BackendResult.get_unitary` instead.
* Updated pytket version requirement to 0.16.

0.18.0 (September 2021)
-----------------------

* Qiskit version updated to 0.30.
* Updated pytket version requirement to 0.15.

0.17.0 (September 2021)
-----------------------

* Updated pytket version requirement to 0.14.

0.16.1 (July 2021)
------------------

* Fix slow/high memory use :py:meth:`AerBackend.get_operator_expectation_value`

0.16.0 (July 2021)
------------------

* Qiskit version updated to 0.28.
* Use provider API client to check job status without retrieving job in IBMQBackend.
* Updated pytket version requirement to 0.13.

0.15.1 (July 2021)
------------------

* Fixed bug in backends when n_shots argument was passed as list.

0.15.0 (June 2021)
------------------

* Updated pytket version requirement to 0.12.

0.14.0 (unreleased)
-------------------

* Qiskit version updated to 0.27.

0.13.0 (May 2021)
-----------------

* Updated pytket version requirement to 0.11.

0.12.0 (unreleased)
-------------------

* Qiskit version updated to 0.26.
* Code rewrites to avoid use of deprecated qiskit methods.
* Restriction to hermitian operators for expectation values in `AerBackend`.

0.11.0 (May 2021)
-----------------

* Contextual optimisation added to default compilation passes (except at optimisation level 0).
* Support for symbolic parameters in rebase pass.
* Correct phase when rebasing.
* Ability to preserve UUIDs of qiskit symbolic parameters when converting.
* Correction to error message.

0.10.0 (April 2021)
-------------------

* Support for symbolic phase in converters.<|MERGE_RESOLUTION|>--- conflicted
+++ resolved
@@ -5,18 +5,11 @@
 ----------
 
 * Update pytket version requirement to 1.25.
-<<<<<<< HEAD
-* Update qiskit version to 1.0
-* Update qiskit-ibm-runtime to 0.20.0
-* Update qiskit-ibm-provider to 0.10.0
-* Update qiskit-aer to 0.13.3
-=======
-* Update qiskit version requirement to 0.46.
+* Update qiskit version requirement to 1.0.
 * Update qiskit-ibm-provider version requirement to 0.10.
-* Update qiskit-ibm-runtime version requirement to 0.19.
+* Update qiskit-ibm-runtime version requirement to 0.20.
 * Add ``IBMQLocalEmulatorBackend`` for running local emulation of
   ``IBMQBackend`` using ``AerBackend`` with a noise model.
->>>>>>> 3aeb53cd
 
 0.48.1rc1
 ---------
