Changelog
~~~~~~~~~

0.44.0 (September 2023)
-----------------------

* Fix to add include Measure, Reset and Conditional operations to the supported operations of :py:class:`AerStateBackend`.
* Update qiskit-ibm-runtime version to 0.12.0.
* Update qiskit-ibm-provider version to 0.7.0.
<<<<<<< HEAD
* * Implement crosstalk noise model for AerBackend.
=======
* Update pytket version requirement to 1.19.
>>>>>>> 1a5d332a

0.43.0 (August 2023)
--------------------

* Update qiskit version to 0.44.
* Update qiskit-aer version to 0.12.2.
* Update qiskit-ibm-runtime version to 0.11.3.
* Update qiskit-ibm-provider version to 0.6.3.
* Add option to specify the maximum number of qubits supported by Aer backends
  (defaults to 40).

0.42.0 (August 2023)
--------------------

* Update pytket version requirement to 1.18.

0.41.0 (July 2023)
------------------

* Update pytket version requirement to 1.17.
* Fix conversion of qiskit `UnitaryGate` to and from pytket (up to 3 qubits).
* Fix handling of qiskit controlled gates in the :py:meth:`qiskit_to_tk` converter.
* Handle CCZ and CSX gates in circuit converters.

0.40.0 (June 2023)
------------------

* IBM devices are now accessed using the `qiskit-ibm-provider <https://github.com/Qiskit/qiskit-ibm-provider>`_ instead of the deprecated :py:class:`IBMQ`. This allows the newest IBM devices and simulators to be accessed through ``pytket-qiskit``. See the updated documentation on `credentials <https://cqcl.github.io/pytket-qiskit/api/index.html#access-and-credentials>`_.
* The parameters ``hub``, ``group`` and ``project`` are no longer handled as separate arguments in :py:class:`IBMQBackend` and :py:meth:`IBMQBackend.available_devices`. Use ``"instance=f"{hub}/{group}/{project}"`` instead.
* Added support for the {X, SX, Rz, ECR} in the default compilation pass for :py:class:`IBMQBackend` and :py:class:`IBMQEmulatorBackend`. This is the set of gates used by some of the new IBM devices.
* Fix to the :py:meth:`tk_to_qiskit` converter to prevent cancellation of redundant gates when converting to qiskit.
* Handle qiskit circuits with :py:class:`Initialize` and :py:class:`StatePreparation` instructions in the :py:meth:`qiskit_to_tk` converter. The :py:meth:`tk_to_qiskit` converter now handles :py:class:`StatePreparationBox`.
* Fix handling of control state in :py:meth:`qiskit_to_tk`.
* Update qiskit version to 0.43.1
* Update qiskit-ibm-runtime version to 0.11.1
* Update qiskit-ibm-provider version to 0.6.1
* Update pytket version to 1.16

0.39.0 (May 2023)
-----------------

* Updated pytket version requirement to 1.15.
* The :py:meth:`IBMQBackend.get_compiled_circuit` method now allows for optional arguments to override the default settings in the :py:class:`NoiseAwarePlacement`.

0.38.0 (April 2023)
-------------------

* Fix to ensure that the :py:class:`IBMBackend` and :py:class:`IBMQEmulatorBackend` both properly enforce :py:class:`MaxNQubitsPredicate`.
* Update qiskit version to 0.42.
* Updated pytket version requirement to 1.14.

0.37.1 (March 2023)
-------------------

* Fix backend settings for AerStateBackend and AerUnitaryBackend

0.37.0 (March 2023)
-------------------

* Fix faulty information in ``AerBackend().backend_info``
* Updated pytket version requirement to 1.13.

0.36.0 (February 2023)
----------------------

* Update qiskit version to 0.41.
* Fix order of Pauli terms when converting from ``QubitPauliOperator``.

0.35.0 (February 2023)
----------------------

* Automatically use IBMQ token if saved in pytket config and not saved in qiskit
  config.
* Update qiskit version to 0.40.
* Update code to remove some deprecation warnings.
* Work around https://github.com/Qiskit/qiskit-terra/issues/7865.

0.34.0 (January 2023)
---------------------

* Handle more multi-controlled gates in ``tk_to_qiskit`` and ``qiskit_to_tk`` converters (including CnY and CnZ).
* Drop support for Python 3.8; add support for 3.11.
* Fix ordering of registers in statevector simulation results.
* Remove ``reverse_index`` argument in ``tk_to_qiskit()``.
* Updated pytket version requirement to 1.11.

0.33.0 (December 2022)
----------------------

* Fix handling of parameter when converting ``PauliEvolutionGate`` to
  ``QubitPauliOperator``.
* Updated pytket version requirement to 1.10.

0.32.0 (December 2022)
----------------------

* Use ``qiskit_ibm_runtime`` services for sampling on ``IBMQBackend`` and
  ``IBMQEmulatorBackend``. Note that shots tables (ordered lists of results) are
  no longer available from these backends. (``BackendResult.get_shots()`` will
  fail; use ``get_counts()`` instead.)

* Fix incorrect circuit permutation handling for ``AerUnitaryBackend`` and ``AerStateBackend``.

0.31.0 (November 2022)
----------------------

* Update ``TketBackend`` to support ``FullyConnected`` architecture.
* Fix the issue that some qiskit methods can't retrieve results from ``TketJob``.
* Updated pytket version requirement to 1.9.
* Handle ``OpType.Phase`` when converting to qiskit.
* Change default optimization level in ``default_compilation_pass()`` to 2.

0.30.0 (November 2022)
----------------------

* Update qiskit version to 0.39.
* ``tk_to_qiskit`` now performs a rebase pass prior to conversion. Previously an error was returned if a ``Circuit`` contained gates such as ``OpType.ZZMax`` which have no exact replacement in qiskit. Now the unsupported gate will be implemented in terms of gates supported in qiskit rather than returning an error.
* Updated pytket version requirement to 1.8.

0.29.0 (October 2022)
---------------------

* Add post-routing ``KAKDecomposition`` to default pass with ``optimisation_level`` = 2.
* Add support for ``ECRGate`` in ``tk_to_qiskit`` conversion.
* Update qiskit version to 0.38.
* Updated pytket version requirement to 1.7.


0.28.0 (August 2022)
--------------------

* Improve result retrieval speed of ``AerUnitaryBackend`` and ``AerStateBackend``.
* Update qiskit version to 0.37.
* Updated pytket version requirement to 1.5.

0.27.0 (July 2022)
------------------

* Updated pytket version requirement to 1.4.

0.26.0 (June 2022)
------------------

* Updated pytket version requirement to 1.3.

0.25.0 (May 2022)
-----------------

* Updated pytket version requirement to 1.2.

0.24.0 (April 2022)
-------------------

* Fix two-qubit unitary conversions.
* Update qiskit version to 0.36.
* Updated pytket version requirement to 1.1.

0.23.0 (March 2022)
-------------------

* Removed ``characterisation`` property of backends. (Use `backend_info`
  instead.)
* Updated pytket version requirement to 1.0.

0.22.2 (February 2022)
----------------------

* Fixed :py:meth:`IBMQEmulatorBackend.rebase_pass`.

0.22.1 (February 2022)
----------------------

* Added :py:meth:`IBMQEmulatorBackend.rebase_pass`.

0.22.0 (February 2022)
----------------------

* Qiskit version updated to 0.34.
* Updated pytket version requirement to 0.19.
* Drop support for Python 3.7; add support for 3.10.

0.21.0 (January 2022)
---------------------

* Qiskit version updated to 0.33.
* Updated pytket version requirement to 0.18.

0.20.0 (November 2021)
----------------------

* Qiskit version updated to 0.32.
* Updated pytket version requirement to 0.17.

0.19.0 (October 2021)
---------------------

* Qiskit version updated to 0.31.
* Removed deprecated :py:meth:`AerUnitaryBackend.get_unitary`. Use
  :py:meth:`AerUnitaryBackend.run_circuit` and
  :py:meth:`pytket.backends.backendresult.BackendResult.get_unitary` instead.
* Updated pytket version requirement to 0.16.

0.18.0 (September 2021)
-----------------------

* Qiskit version updated to 0.30.
* Updated pytket version requirement to 0.15.

0.17.0 (September 2021)
-----------------------

* Updated pytket version requirement to 0.14.

0.16.1 (July 2021)
------------------

* Fix slow/high memory use :py:meth:`AerBackend.get_operator_expectation_value`

0.16.0 (July 2021)
------------------

* Qiskit version updated to 0.28.
* Use provider API client to check job status without retrieving job in IBMQBackend.
* Updated pytket version requirement to 0.13.

0.15.1 (July 2021)
------------------

* Fixed bug in backends when n_shots argument was passed as list.

0.15.0 (June 2021)
------------------

* Updated pytket version requirement to 0.12.

0.14.0 (unreleased)
-------------------

* Qiskit version updated to 0.27.

0.13.0 (May 2021)
-----------------

* Updated pytket version requirement to 0.11.

0.12.0 (unreleased)
-------------------

* Qiskit version updated to 0.26.
* Code rewrites to avoid use of deprecated qiskit methods.
* Restriction to hermitian operators for expectation values in `AerBackend`.

0.11.0 (May 2021)
-----------------

* Contextual optimisation added to default compilation passes (except at optimisation level 0).
* Support for symbolic parameters in rebase pass.
* Correct phase when rebasing.
* Ability to preserve UUIDs of qiskit symbolic parameters when converting.
* Correction to error message.

0.10.0 (April 2021)
-------------------

* Support for symbolic phase in converters.<|MERGE_RESOLUTION|>--- conflicted
+++ resolved
@@ -1,5 +1,12 @@
 Changelog
 ~~~~~~~~~
+
+
+0.44.0 (Unreleased)
+-------------------
+
+* Implement crosstalk noise model for AerBackend.
+
 
 0.44.0 (September 2023)
 -----------------------
@@ -7,11 +14,7 @@
 * Fix to add include Measure, Reset and Conditional operations to the supported operations of :py:class:`AerStateBackend`.
 * Update qiskit-ibm-runtime version to 0.12.0.
 * Update qiskit-ibm-provider version to 0.7.0.
-<<<<<<< HEAD
-* * Implement crosstalk noise model for AerBackend.
-=======
 * Update pytket version requirement to 1.19.
->>>>>>> 1a5d332a
 
 0.43.0 (August 2023)
 --------------------
