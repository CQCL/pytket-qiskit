Changelog
~~~~~~~~~

0.40.0 (unreleased)
-------------------

* Fix to the `tk_to_qiskit` converter to prevent cancellation of redundant gates when converting to qiskit.
<<<<<<< HEAD
* Handle qiskit circuits with :py:class:`Initialize` and :py:class:`StatePreparation` instructions in the :py:meth:`qiskit_to_tk` and :py:meth:`tk_to_qiskit` converters.
=======
* Fix handling of control state in `qiskit_to_tk`.
>>>>>>> 74d9866a

0.39.0 (May 2023)
-----------------

* Updated pytket version requirement to 1.15.
* The get_compiled_circuit method now allows for optional arguments to override the default settings in the NoiseAwarePlacement

0.38.0 (April 2023)
-------------------

* Fix to ensure that the :py:class:`IBMBackend` and :py:class:`IBMQEmulatorBackend` both properly enforce :py:class:`MaxNQubitsPredicate`.
* Update qiskit version to 0.42.
* Updated pytket version requirement to 1.14.

0.37.1 (March 2023)
-------------------

* Fix backend settings for AerStateBackend and AerUnitaryBackend

0.37.0 (March 2023)
-------------------

* Fix faulty information in ``AerBackend().backend_info``
* Updated pytket version requirement to 1.13.

0.36.0 (February 2023)
----------------------

* Update qiskit version to 0.41.
* Fix order of Pauli terms when converting from ``QubitPauliOperator``.

0.35.0 (February 2023)
----------------------

* Automatically use IBMQ token if saved in pytket config and not saved in qiskit
  config.
* Update qiskit version to 0.40.
* Update code to remove some deprecation warnings.
* Work around https://github.com/Qiskit/qiskit-terra/issues/7865.

0.34.0 (January 2023)
---------------------

* Handle more multi-controlled gates in ``tk_to_qiskit`` and ``qiskit_to_tk`` converters (including CnY and CnZ).
* Drop support for Python 3.8; add support for 3.11.
* Fix ordering of registers in statevector simulation results.
* Remove ``reverse_index`` argument in ``tk_to_qiskit()``.
* Updated pytket version requirement to 1.11.

0.33.0 (December 2022)
----------------------

* Fix handling of parameter when converting ``PauliEvolutionGate`` to
  ``QubitPauliOperator``.
* Updated pytket version requirement to 1.10.

0.32.0 (December 2022)
----------------------

* Use ``qiskit_ibm_runtime`` services for sampling on ``IBMQBackend`` and
  ``IBMQEmulatorBackend``. Note that shots tables (ordered lists of results) are
  no longer available from these backends. (``BackendResult.get_shots()`` will
  fail; use ``get_counts()`` instead.)

* Fix incorrect circuit permutation handling for ``AerUnitaryBackend`` and ``AerStateBackend``.

0.31.0 (November 2022)
----------------------

* Update ``TketBackend`` to support ``FullyConnected`` architecture.
* Fix the issue that some qiskit methods can't retrieve results from ``TketJob``.
* Updated pytket version requirement to 1.9.
* Handle ``OpType.Phase`` when converting to qiskit.
* Change default optimization level in ``default_compilation_pass()`` to 2.

0.30.0 (November 2022)
----------------------

* Update qiskit version to 0.39.
* ``tk_to_qiskit`` now performs a rebase pass prior to conversion. Previously an error was returned if a ``Circuit`` contained gates such as ``OpType.ZZMax`` which have no exact replacement in qiskit. Now the unsupported gate will be implemented in terms of gates supported in qiskit rather than returning an error.
* Updated pytket version requirement to 1.8.

0.29.0 (October 2022)
---------------------

* Add post-routing ``KAKDecomposition`` to default pass with ``optimisation_level`` = 2.
* Add support for ``ECRGate`` in ``tk_to_qiskit`` conversion.
* Update qiskit version to 0.38.
* Updated pytket version requirement to 1.7.


0.28.0 (August 2022)
--------------------

* Improve result retrieval speed of ``AerUnitaryBackend`` and ``AerStateBackend``.
* Update qiskit version to 0.37.
* Updated pytket version requirement to 1.5.

0.27.0 (July 2022)
------------------

* Updated pytket version requirement to 1.4.

0.26.0 (June 2022)
------------------

* Updated pytket version requirement to 1.3.

0.25.0 (May 2022)
-----------------

* Updated pytket version requirement to 1.2.

0.24.0 (April 2022)
-------------------

* Fix two-qubit unitary conversions.
* Update qiskit version to 0.36.
* Updated pytket version requirement to 1.1.

0.23.0 (March 2022)
-------------------

* Removed ``characterisation`` property of backends. (Use `backend_info`
  instead.)
* Updated pytket version requirement to 1.0.

0.22.2 (February 2022)
----------------------

* Fixed :py:meth:`IBMQEmulatorBackend.rebase_pass`.

0.22.1 (February 2022)
----------------------

* Added :py:meth:`IBMQEmulatorBackend.rebase_pass`.

0.22.0 (February 2022)
----------------------

* Qiskit version updated to 0.34.
* Updated pytket version requirement to 0.19.
* Drop support for Python 3.7; add support for 3.10.

0.21.0 (January 2022)
---------------------

* Qiskit version updated to 0.33.
* Updated pytket version requirement to 0.18.

0.20.0 (November 2021)
----------------------

* Qiskit version updated to 0.32.
* Updated pytket version requirement to 0.17.

0.19.0 (October 2021)
---------------------

* Qiskit version updated to 0.31.
* Removed deprecated :py:meth:`AerUnitaryBackend.get_unitary`. Use
  :py:meth:`AerUnitaryBackend.run_circuit` and
  :py:meth:`pytket.backends.backendresult.BackendResult.get_unitary` instead.
* Updated pytket version requirement to 0.16.

0.18.0 (September 2021)
-----------------------

* Qiskit version updated to 0.30.
* Updated pytket version requirement to 0.15.

0.17.0 (September 2021)
-----------------------

* Updated pytket version requirement to 0.14.

0.16.1 (July 2021)
------------------

* Fix slow/high memory use :py:meth:`AerBackend.get_operator_expectation_value`

0.16.0 (July 2021)
------------------

* Qiskit version updated to 0.28.
* Use provider API client to check job status without retrieving job in IBMQBackend.
* Updated pytket version requirement to 0.13.

0.15.1 (July 2021)
------------------

* Fixed bug in backends when n_shots argument was passed as list.

0.15.0 (June 2021)
------------------

* Updated pytket version requirement to 0.12.

0.14.0 (unreleased)
-------------------

* Qiskit version updated to 0.27.

0.13.0 (May 2021)
-----------------

* Updated pytket version requirement to 0.11.

0.12.0 (unreleased)
-------------------

* Qiskit version updated to 0.26.
* Code rewrites to avoid use of deprecated qiskit methods.
* Restriction to hermitian operators for expectation values in `AerBackend`.

0.11.0 (May 2021)
-----------------

* Contextual optimisation added to default compilation passes (except at optimisation level 0).
* Support for symbolic parameters in rebase pass.
* Correct phase when rebasing.
* Ability to preserve UUIDs of qiskit symbolic parameters when converting.
* Correction to error message.

0.10.0 (April 2021)
-------------------

* Support for symbolic phase in converters.<|MERGE_RESOLUTION|>--- conflicted
+++ resolved
@@ -5,11 +5,8 @@
 -------------------
 
 * Fix to the `tk_to_qiskit` converter to prevent cancellation of redundant gates when converting to qiskit.
-<<<<<<< HEAD
-* Handle qiskit circuits with :py:class:`Initialize` and :py:class:`StatePreparation` instructions in the :py:meth:`qiskit_to_tk` and :py:meth:`tk_to_qiskit` converters.
-=======
+* Handle qiskit circuits with :py:class:`Initialize` and :py:class:`StatePreparation` instructions in the :py:meth:`qiskit_to_tk` converter. The :py:meth:`tk_to_qiskit` converter now handles :py:class:`StatePreparationBox`.
 * Fix handling of control state in `qiskit_to_tk`.
->>>>>>> 74d9866a
 
 0.39.0 (May 2023)
 -----------------
