Changelog
~~~~~~~~~

<<<<<<< HEAD
0.44.0 (September 2023)
-----------------------
=======
Unreleased (September 2023)
---------------------------
>>>>>>> 158277d8

* Fix to add include Measure, Reset and Conditional operations to the supported operations of :py:class:`AerStateBackend`.
* Update qiskit-ibm-runtime version to 0.12.0.
* Update qiskit-ibm-provider version to 0.7.0.
* Update pytket version requirement to 1.19.

0.43.0 (August 2023)
--------------------

* Update qiskit version to 0.44.
* Update qiskit-aer version to 0.12.2.
* Update qiskit-ibm-runtime version to 0.11.3.
* Update qiskit-ibm-provider version to 0.6.3.
* Add option to specify the maximum number of qubits supported by Aer backends
  (defaults to 40).

0.42.0 (August 2023)
--------------------

* Update pytket version requirement to 1.18.

0.41.0 (July 2023)
------------------

* Update pytket version requirement to 1.17.
* Fix conversion of qiskit `UnitaryGate` to and from pytket (up to 3 qubits).
* Fix handling of qiskit controlled gates in the :py:meth:`qiskit_to_tk` converter.
* Handle CCZ and CSX gates in circuit converters.

0.40.0 (June 2023)
------------------

* IBM devices are now accessed using the `qiskit-ibm-provider <https://github.com/Qiskit/qiskit-ibm-provider>`_ instead of the deprecated :py:class:`IBMQ`. This allows the newest IBM devices and simulators to be accessed through ``pytket-qiskit``. See the updated documentation on `credentials <https://cqcl.github.io/pytket-qiskit/api/index.html#access-and-credentials>`_.
* The parameters ``hub``, ``group`` and ``project`` are no longer handled as separate arguments in :py:class:`IBMQBackend` and :py:meth:`IBMQBackend.available_devices`. Use ``"instance=f"{hub}/{group}/{project}"`` instead.
* Added support for the {X, SX, Rz, ECR} in the default compilation pass for :py:class:`IBMQBackend` and :py:class:`IBMQEmulatorBackend`. This is the set of gates used by some of the new IBM devices.
* Fix to the :py:meth:`tk_to_qiskit` converter to prevent cancellation of redundant gates when converting to qiskit.
* Handle qiskit circuits with :py:class:`Initialize` and :py:class:`StatePreparation` instructions in the :py:meth:`qiskit_to_tk` converter. The :py:meth:`tk_to_qiskit` converter now handles :py:class:`StatePreparationBox`.
* Fix handling of control state in :py:meth:`qiskit_to_tk`.
* Update qiskit version to 0.43.1
* Update qiskit-ibm-runtime version to 0.11.1
* Update qiskit-ibm-provider version to 0.6.1
* Update pytket version to 1.16

0.39.0 (May 2023)
-----------------

* Updated pytket version requirement to 1.15.
* The :py:meth:`IBMQBackend.get_compiled_circuit` method now allows for optional arguments to override the default settings in the :py:class:`NoiseAwarePlacement`.

0.38.0 (April 2023)
-------------------

* Fix to ensure that the :py:class:`IBMBackend` and :py:class:`IBMQEmulatorBackend` both properly enforce :py:class:`MaxNQubitsPredicate`.
* Update qiskit version to 0.42.
* Updated pytket version requirement to 1.14.

0.37.1 (March 2023)
-------------------

* Fix backend settings for AerStateBackend and AerUnitaryBackend

0.37.0 (March 2023)
-------------------

* Fix faulty information in ``AerBackend().backend_info``
* Updated pytket version requirement to 1.13.

0.36.0 (February 2023)
----------------------

* Update qiskit version to 0.41.
* Fix order of Pauli terms when converting from ``QubitPauliOperator``.

0.35.0 (February 2023)
----------------------

* Automatically use IBMQ token if saved in pytket config and not saved in qiskit
  config.
* Update qiskit version to 0.40.
* Update code to remove some deprecation warnings.
* Work around https://github.com/Qiskit/qiskit-terra/issues/7865.

0.34.0 (January 2023)
---------------------

* Handle more multi-controlled gates in ``tk_to_qiskit`` and ``qiskit_to_tk`` converters (including CnY and CnZ).
* Drop support for Python 3.8; add support for 3.11.
* Fix ordering of registers in statevector simulation results.
* Remove ``reverse_index`` argument in ``tk_to_qiskit()``.
* Updated pytket version requirement to 1.11.

0.33.0 (December 2022)
----------------------

* Fix handling of parameter when converting ``PauliEvolutionGate`` to
  ``QubitPauliOperator``.
* Updated pytket version requirement to 1.10.

0.32.0 (December 2022)
----------------------

* Use ``qiskit_ibm_runtime`` services for sampling on ``IBMQBackend`` and
  ``IBMQEmulatorBackend``. Note that shots tables (ordered lists of results) are
  no longer available from these backends. (``BackendResult.get_shots()`` will
  fail; use ``get_counts()`` instead.)

* Fix incorrect circuit permutation handling for ``AerUnitaryBackend`` and ``AerStateBackend``.

0.31.0 (November 2022)
----------------------

* Update ``TketBackend`` to support ``FullyConnected`` architecture.
* Fix the issue that some qiskit methods can't retrieve results from ``TketJob``.
* Updated pytket version requirement to 1.9.
* Handle ``OpType.Phase`` when converting to qiskit.
* Change default optimization level in ``default_compilation_pass()`` to 2.

0.30.0 (November 2022)
----------------------

* Update qiskit version to 0.39.
* ``tk_to_qiskit`` now performs a rebase pass prior to conversion. Previously an error was returned if a ``Circuit`` contained gates such as ``OpType.ZZMax`` which have no exact replacement in qiskit. Now the unsupported gate will be implemented in terms of gates supported in qiskit rather than returning an error.
* Updated pytket version requirement to 1.8.

0.29.0 (October 2022)
---------------------

* Add post-routing ``KAKDecomposition`` to default pass with ``optimisation_level`` = 2.
* Add support for ``ECRGate`` in ``tk_to_qiskit`` conversion.
* Update qiskit version to 0.38.
* Updated pytket version requirement to 1.7.


0.28.0 (August 2022)
--------------------

* Improve result retrieval speed of ``AerUnitaryBackend`` and ``AerStateBackend``.
* Update qiskit version to 0.37.
* Updated pytket version requirement to 1.5.

0.27.0 (July 2022)
------------------

* Updated pytket version requirement to 1.4.

0.26.0 (June 2022)
------------------

* Updated pytket version requirement to 1.3.

0.25.0 (May 2022)
-----------------

* Updated pytket version requirement to 1.2.

0.24.0 (April 2022)
-------------------

* Fix two-qubit unitary conversions.
* Update qiskit version to 0.36.
* Updated pytket version requirement to 1.1.

0.23.0 (March 2022)
-------------------

* Removed ``characterisation`` property of backends. (Use `backend_info`
  instead.)
* Updated pytket version requirement to 1.0.

0.22.2 (February 2022)
----------------------

* Fixed :py:meth:`IBMQEmulatorBackend.rebase_pass`.

0.22.1 (February 2022)
----------------------

* Added :py:meth:`IBMQEmulatorBackend.rebase_pass`.

0.22.0 (February 2022)
----------------------

* Qiskit version updated to 0.34.
* Updated pytket version requirement to 0.19.
* Drop support for Python 3.7; add support for 3.10.

0.21.0 (January 2022)
---------------------

* Qiskit version updated to 0.33.
* Updated pytket version requirement to 0.18.

0.20.0 (November 2021)
----------------------

* Qiskit version updated to 0.32.
* Updated pytket version requirement to 0.17.

0.19.0 (October 2021)
---------------------

* Qiskit version updated to 0.31.
* Removed deprecated :py:meth:`AerUnitaryBackend.get_unitary`. Use
  :py:meth:`AerUnitaryBackend.run_circuit` and
  :py:meth:`pytket.backends.backendresult.BackendResult.get_unitary` instead.
* Updated pytket version requirement to 0.16.

0.18.0 (September 2021)
-----------------------

* Qiskit version updated to 0.30.
* Updated pytket version requirement to 0.15.

0.17.0 (September 2021)
-----------------------

* Updated pytket version requirement to 0.14.

0.16.1 (July 2021)
------------------

* Fix slow/high memory use :py:meth:`AerBackend.get_operator_expectation_value`

0.16.0 (July 2021)
------------------

* Qiskit version updated to 0.28.
* Use provider API client to check job status without retrieving job in IBMQBackend.
* Updated pytket version requirement to 0.13.

0.15.1 (July 2021)
------------------

* Fixed bug in backends when n_shots argument was passed as list.

0.15.0 (June 2021)
------------------

* Updated pytket version requirement to 0.12.

0.14.0 (unreleased)
-------------------

* Qiskit version updated to 0.27.

0.13.0 (May 2021)
-----------------

* Updated pytket version requirement to 0.11.

0.12.0 (unreleased)
-------------------

* Qiskit version updated to 0.26.
* Code rewrites to avoid use of deprecated qiskit methods.
* Restriction to hermitian operators for expectation values in `AerBackend`.

0.11.0 (May 2021)
-----------------

* Contextual optimisation added to default compilation passes (except at optimisation level 0).
* Support for symbolic parameters in rebase pass.
* Correct phase when rebasing.
* Ability to preserve UUIDs of qiskit symbolic parameters when converting.
* Correction to error message.

0.10.0 (April 2021)
-------------------

* Support for symbolic phase in converters.<|MERGE_RESOLUTION|>--- conflicted
+++ resolved
@@ -1,13 +1,8 @@
 Changelog
 ~~~~~~~~~
 
-<<<<<<< HEAD
 0.44.0 (September 2023)
 -----------------------
-=======
-Unreleased (September 2023)
----------------------------
->>>>>>> 158277d8
 
 * Fix to add include Measure, Reset and Conditional operations to the supported operations of :py:class:`AerStateBackend`.
 * Update qiskit-ibm-runtime version to 0.12.0.
