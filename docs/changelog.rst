Changelog
~~~~~~~~~

Unreleased
----------

<<<<<<< HEAD
* Handle more multi-controlled gates in ``tk_to_qiskit`` and ``qiskit_to_tk`` converters (including CnY and CnZ).
=======
* Drop support for Python 3.8; add support for 3.11.
>>>>>>> 1cff2221

0.33.0 (December 2022)
----------------------

* Fix handling of parameter when converting ``PauliEvolutionGate`` to
  ``QubitPauliOperator``.
* Updated pytket version requirement to 1.10.

0.32.0 (December 2022)
----------------------

* Use ``qiskit_ibm_runtime`` services for sampling on ``IBMQBackend`` and
  ``IBMQEmulatorBackend``. Note that shots tables (ordered lists of results) are
  no longer available from these backends. (``BackendResult.get_shots()`` will
  fail; use ``get_counts()`` instead.)

* Fix incorrect circuit permutation handling for ``AerUnitaryBackend`` and ``AerStateBackend``.

0.31.0 (November 2022)
----------------------

* Update ``TketBackend`` to support ``FullyConnected`` architecture.
* Fix the issue that some qiskit methods can't retrieve results from ``TketJob``.
* Updated pytket version requirement to 1.9.
* Handle ``OpType.Phase`` when converting to qiskit.
* Change default optimization level in ``default_compilation_pass()`` to 2.

0.30.0 (November 2022)
----------------------

* Update qiskit version to 0.39.
* ``tk_to_qiskit`` now performs a rebase pass prior to conversion. Previously an error was returned if a ``Circuit`` contained gates such as ``OpType.ZZMax`` which have no exact replacement in qiskit. Now the unsupported gate will be implemented in terms of gates supported in qiskit rather than returning an error.
* Updated pytket version requirement to 1.8.

0.29.0 (October 2022)
---------------------

* Add post-routing ``KAKDecomposition`` to default pass with ``optimisation_level`` = 2.
* Add support for ``ECRGate`` in ``tk_to_qiskit`` conversion.
* Update qiskit version to 0.38.
* Updated pytket version requirement to 1.7.


0.28.0 (August 2022)
--------------------

* Improve result retrieval speed of ``AerUnitaryBackend`` and ``AerStateBackend``.
* Update qiskit version to 0.37.
* Updated pytket version requirement to 1.5.

0.27.0 (July 2022)
------------------

* Updated pytket version requirement to 1.4.

0.26.0 (June 2022)
------------------

* Updated pytket version requirement to 1.3.

0.25.0 (May 2022)
-----------------

* Updated pytket version requirement to 1.2.

0.24.0 (April 2022)
-------------------

* Fix two-qubit unitary conversions.
* Update qiskit version to 0.36.
* Updated pytket version requirement to 1.1.

0.23.0 (March 2022)
-------------------

* Removed ``characterisation`` property of backends. (Use `backend_info`
  instead.)
* Updated pytket version requirement to 1.0.

0.22.2 (February 2022)
----------------------

* Fixed :py:meth:`IBMQEmulatorBackend.rebase_pass`.

0.22.1 (February 2022)
----------------------

* Added :py:meth:`IBMQEmulatorBackend.rebase_pass`.

0.22.0 (February 2022)
----------------------

* Qiskit version updated to 0.34.
* Updated pytket version requirement to 0.19.
* Drop support for Python 3.7; add support for 3.10.

0.21.0 (January 2022)
---------------------

* Qiskit version updated to 0.33.
* Updated pytket version requirement to 0.18.

0.20.0 (November 2021)
----------------------

* Qiskit version updated to 0.32.
* Updated pytket version requirement to 0.17.

0.19.0 (October 2021)
---------------------

* Qiskit version updated to 0.31.
* Removed deprecated :py:meth:`AerUnitaryBackend.get_unitary`. Use
  :py:meth:`AerUnitaryBackend.run_circuit` and
  :py:meth:`pytket.backends.backendresult.BackendResult.get_unitary` instead.
* Updated pytket version requirement to 0.16.

0.18.0 (September 2021)
-----------------------

* Qiskit version updated to 0.30.
* Updated pytket version requirement to 0.15.

0.17.0 (September 2021)
-----------------------

* Updated pytket version requirement to 0.14.

0.16.1 (July 2021)
------------------

* Fix slow/high memory use :py:meth:`AerBackend.get_operator_expectation_value`

0.16.0 (July 2021)
------------------

* Qiskit version updated to 0.28.
* Use provider API client to check job status without retrieving job in IBMQBackend.
* Updated pytket version requirement to 0.13.

0.15.1 (July 2021)
------------------

* Fixed bug in backends when n_shots argument was passed as list.

0.15.0 (June 2021)
------------------

* Updated pytket version requirement to 0.12.

0.14.0 (unreleased)
-------------------

* Qiskit version updated to 0.27.

0.13.0 (May 2021)
-----------------

* Updated pytket version requirement to 0.11.

0.12.0 (unreleased)
-------------------

* Qiskit version updated to 0.26.
* Code rewrites to avoid use of deprecated qiskit methods.
* Restriction to hermitian operators for expectation values in `AerBackend`.

0.11.0 (May 2021)
-----------------

* Contextual optimisation added to default compilation passes (except at optimisation level 0).
* Support for symbolic parameters in rebase pass.
* Correct phase when rebasing.
* Ability to preserve UUIDs of qiskit symbolic parameters when converting.
* Correction to error message.

0.10.0 (April 2021)
-------------------

* Support for symbolic phase in converters.<|MERGE_RESOLUTION|>--- conflicted
+++ resolved
@@ -4,11 +4,8 @@
 Unreleased
 ----------
 
-<<<<<<< HEAD
 * Handle more multi-controlled gates in ``tk_to_qiskit`` and ``qiskit_to_tk`` converters (including CnY and CnZ).
-=======
 * Drop support for Python 3.8; add support for 3.11.
->>>>>>> 1cff2221
 
 0.33.0 (December 2022)
 ----------------------
