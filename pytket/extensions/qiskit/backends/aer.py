# Copyright 2019-2024 Cambridge Quantum Computing
#
# Licensed under the Apache License, Version 2.0 (the "License");
# you may not use this file except in compliance with the License.
# You may obtain a copy of the License at
#
#     http://www.apache.org/licenses/LICENSE-2.0
#
# Unless required by applicable law or agreed to in writing, software
# distributed under the License is distributed on an "AS IS" BASIS,
# WITHOUT WARRANTIES OR CONDITIONS OF ANY KIND, either express or implied.
# See the License for the specific language governing permissions and
# limitations under the License.

import itertools
from collections import defaultdict
from dataclasses import dataclass
from logging import warning
from typing import (
    Dict,
    List,
    Optional,
    Sequence,
    Tuple,
    Union,
    cast,
    TYPE_CHECKING,
    Set,
)

import numpy as np
from qiskit import transpile  # type: ignore
from qiskit_aer.noise import NoiseModel  # type: ignore
from qiskit.quantum_info.operators import Pauli as qk_Pauli  # type: ignore
from qiskit.quantum_info.operators.symplectic.sparse_pauli_op import SparsePauliOp  # type: ignore
from qiskit_aer import Aer  # type: ignore
from qiskit_aer.library import save_expectation_value  # type: ignore # pylint: disable=unused-import
from pytket.architecture import Architecture, FullyConnected
from pytket.backends import Backend, CircuitNotRunError, CircuitStatus, ResultHandle
from pytket.backends.backendinfo import BackendInfo
from pytket.backends.backendresult import BackendResult
from pytket.backends.resulthandle import _ResultIdTuple
from pytket.circuit import Circuit, Node, OpType, Qubit
from pytket.passes import (
    BasePass,
    CliffordSimp,
    CXMappingPass,
    DecomposeBoxes,
    FullPeepholeOptimise,
    SequencePass,
    SynthesiseTket,
    auto_rebase_pass,
    NaivePlacementPass,
)
from pytket.pauli import Pauli, QubitPauliString
from pytket.placement import NoiseAwarePlacement
from pytket.predicates import (
    ConnectivityPredicate,
    GateSetPredicate,
    NoClassicalControlPredicate,
    NoBarriersPredicate,
    NoFastFeedforwardPredicate,
    NoSymbolsPredicate,
    DefaultRegisterPredicate,
    Predicate,
)
from pytket.utils.operators import QubitPauliOperator
from pytket.utils.results import KwargTypes

from .ibm_utils import _STATUS_MAP, _batch_circuits
from .._metadata import __extension_version__
from ..qiskit_convert import (
    tk_to_qiskit,
    _gate_str_2_optype,
)
from ..result_convert import qiskit_result_to_backendresult
from .crosstalk_model import (
    NoisyCircuitBuilder,
    CrosstalkParams,
)

if TYPE_CHECKING:
    from qiskit_aer import AerJob  # type: ignore
    from qiskit_aer.backends.aerbackend import AerBackend as QiskitAerBackend  # type: ignore


def _default_q_index(q: Qubit) -> int:
    if q.reg_name != "q" or len(q.index) != 1:
        raise ValueError("Non-default qubit register")
    return int(q.index[0])


def _tket_gate_set_from_qiskit_backend(
    qiskit_backend: "QiskitAerBackend",
) -> Set[OpType]:
    config = qiskit_backend.configuration()
    gate_set = {
        _gate_str_2_optype[gate_str]
        for gate_str in config.basis_gates
        if gate_str in _gate_str_2_optype
    }

    gate_set.add(OpType.Barrier)

    if "unitary" in config.basis_gates:
        gate_set.add(OpType.Unitary1qBox)
        gate_set.add(OpType.Unitary2qBox)
        gate_set.add(OpType.Unitary3qBox)

    gate_set.add(OpType.Reset)
    gate_set.add(OpType.Measure)
    gate_set.add(OpType.Conditional)

    # special case mapping TK1 to U
    gate_set.add(OpType.TK1)
    return gate_set


class _AerBaseBackend(Backend):
    """Common base class for all Aer simulator backends"""

    _qiskit_backend: "QiskitAerBackend"
    _backend_info: BackendInfo
    _memory: bool
    _required_predicates: List[Predicate]
    _noise_model: Optional[NoiseModel] = None
    _has_arch: bool = False
    _needs_transpile: bool = False

    @property
    def required_predicates(self) -> List[Predicate]:
        return self._required_predicates

    @property
    def _result_id_type(self) -> _ResultIdTuple:
        return (str, int)

    @property
    def backend_info(self) -> BackendInfo:
        return self._backend_info

    def rebase_pass(self) -> BasePass:
        return auto_rebase_pass(
            self._backend_info.gate_set,
        )

    def _arch_dependent_default_compilation_pass(
        self,
        arch: Architecture,
        optimisation_level: int = 2,
        placement_options: Optional[Dict] = None,
    ) -> BasePass:
        assert optimisation_level in range(3)
        if placement_options is not None:
            noise_aware_placement = NoiseAwarePlacement(
                arch,
                self._backend_info.averaged_node_gate_errors,  # type: ignore
                self._backend_info.averaged_edge_gate_errors,  # type: ignore
                self._backend_info.averaged_readout_errors,  # type: ignore
                **placement_options,
            )
        else:
            noise_aware_placement = NoiseAwarePlacement(
                arch,
                self._backend_info.averaged_node_gate_errors,  # type: ignore
                self._backend_info.averaged_edge_gate_errors,  # type: ignore
                self._backend_info.averaged_readout_errors,  # type: ignore
            )

        arch_specific_passes = [
            CXMappingPass(
                arch,
                noise_aware_placement,
                directed_cx=True,
                delay_measures=False,
            ),
            NaivePlacementPass(arch),
        ]
        if optimisation_level == 0:
            return SequencePass(
                [
                    DecomposeBoxes(),
                    self.rebase_pass(),
                    *arch_specific_passes,
                    self.rebase_pass(),
                ]
            )
        if optimisation_level == 1:
            return SequencePass(
                [
                    DecomposeBoxes(),
                    SynthesiseTket(),
                    *arch_specific_passes,
                    SynthesiseTket(),
                ]
            )
        return SequencePass(
            [
                DecomposeBoxes(),
                FullPeepholeOptimise(),
                *arch_specific_passes,
                CliffordSimp(False),
                SynthesiseTket(),
            ]
        )

    def _arch_independent_default_compilation_pass(
        self, optimisation_level: int = 2
    ) -> BasePass:
        assert optimisation_level in range(3)
        if optimisation_level == 0:
            return SequencePass([DecomposeBoxes(), self.rebase_pass()])
        if optimisation_level == 1:
            return SequencePass([DecomposeBoxes(), SynthesiseTket()])
        return SequencePass([DecomposeBoxes(), FullPeepholeOptimise()])

    def default_compilation_pass(
        self, optimisation_level: int = 2, placement_options: Optional[Dict] = None
    ) -> BasePass:
        """
        See documentation for :py:meth:`IBMQBackend.default_compilation_pass`.
        """
        arch = self._backend_info.architecture
        if (
            self._has_arch
            and arch.coupling  # type: ignore
            and self._backend_info.get_misc("characterisation")
        ):
            return self._arch_dependent_default_compilation_pass(
                arch, optimisation_level, placement_options=placement_options  # type: ignore
            )

        return self._arch_independent_default_compilation_pass(optimisation_level)

    def process_circuits(
        self,
        circuits: Sequence[Circuit],
        n_shots: Union[None, int, Sequence[Optional[int]]] = None,
        valid_check: bool = True,
        **kwargs: KwargTypes,
    ) -> List[ResultHandle]:
        """
        See :py:meth:`pytket.backends.Backend.process_circuits`.
        Supported kwargs: `seed`, `postprocess`.
        """
        circuits = list(circuits)
        n_shots_list = Backend._get_n_shots_as_list(
            n_shots,
            len(circuits),
            optional=True,
        )

        if valid_check:
            self._check_all_circuits(circuits)

        if hasattr(self, "_crosstalk_params") and self._crosstalk_params is not None:
            noisy_circuits = []
            for c in circuits:
                noisy_circ_builder = NoisyCircuitBuilder(c, self._crosstalk_params)
                noisy_circ_builder.build()
                noisy_circuits.append(noisy_circ_builder.get_circuit())
            circuits = noisy_circuits

        handle_list: List[Optional[ResultHandle]] = [None] * len(circuits)
        seed = kwargs.get("seed")
        circuit_batches, batch_order = _batch_circuits(circuits, n_shots_list)

        replace_implicit_swaps = self.supports_state or self.supports_unitary

        for (n_shots, batch), indices in zip(circuit_batches, batch_order):
            qcs = []
            for tkc in batch:
                qc = tk_to_qiskit(tkc, replace_implicit_swaps)
                if self.supports_state:
                    qc.save_state()
                elif self.supports_unitary:
                    qc.save_unitary()
                qcs.append(qc)

            if self._needs_transpile:
                qcs = transpile(qcs, self._qiskit_backend)

            job = self._qiskit_backend.run(
                qcs,
                shots=n_shots,
                memory=self._memory,
                seed_simulator=seed,
                noise_model=self._noise_model,
            )
            if type(seed) is int:
                seed += 1
            jobid = job.job_id()
            for i, ind in enumerate(indices):
                handle = ResultHandle(jobid, i)
                handle_list[ind] = handle
                self._cache[handle] = {"job": job}
        return cast(List[ResultHandle], handle_list)

    def cancel(self, handle: ResultHandle) -> None:
        job: "AerJob" = self._cache[handle]["job"]
        cancelled = job.cancel()
        if not cancelled:
            warning(f"Unable to cancel job {cast(str, handle[0])}")

    def circuit_status(self, handle: ResultHandle) -> CircuitStatus:
        self._check_handle_type(handle)
        job: "AerJob" = self._cache[handle]["job"]
        ibmstatus = job.status()
        return CircuitStatus(_STATUS_MAP[ibmstatus], ibmstatus.value)

    def get_result(self, handle: ResultHandle, **kwargs: KwargTypes) -> BackendResult:
        try:
            return super().get_result(handle)
        except CircuitNotRunError:
            jobid, _ = handle
            try:
                job: "AerJob" = self._cache[handle]["job"]
            except KeyError:
                raise CircuitNotRunError(handle)

            res = job.result()
            backresults = qiskit_result_to_backendresult(res)
            for circ_index, backres in enumerate(backresults):
                self._cache[ResultHandle(jobid, circ_index)]["result"] = backres

            return cast(BackendResult, self._cache[handle]["result"])

    def _snapshot_expectation_value(
        self,
        circuit: Circuit,
        hamiltonian: Union[SparsePauliOp, qk_Pauli],
        valid_check: bool = True,
    ) -> complex:
        if valid_check:
            self._check_all_circuits([circuit], nomeasure_warn=False)

        circ_qbs = circuit.qubits
        q_indices = (_default_q_index(q) for q in circ_qbs)
        if not all(q_ind == i for q_ind, i in zip(q_indices, range(len(circ_qbs)))):
            raise ValueError(
                "Circuit must act on default register Qubits, contiguously from 0"
                + f" onwards. Circuit qubits were: {circ_qbs}"
            )
        qc = tk_to_qiskit(circuit)
        qc.save_expectation_value(hamiltonian, qc.qubits, "snap")
        job = self._qiskit_backend.run(qc)
        return cast(
            complex,
            job.result().data(qc)["snap"],
        )

    def get_pauli_expectation_value(
        self,
        state_circuit: Circuit,
        pauli: QubitPauliString,
        valid_check: bool = True,
    ) -> complex:
        """Calculates the expectation value of the given circuit using the built-in Aer
        snapshot functionality
        Requires a simple circuit with default register qubits.

        :param state_circuit: Circuit that generates the desired state
            :math:`\\left|\\psi\\right>`.
        :type state_circuit: Circuit
        :param pauli: Pauli operator
        :type pauli: QubitPauliString
        :param valid_check: Explicitly check that the circuit satisfies all required
            predicates to run on the backend. Defaults to True
        :type valid_check: bool, optional
        :return: :math:`\\left<\\psi | P | \\psi \\right>`
        :rtype: complex
        """
        if self._noise_model:
            raise RuntimeError(
                (
                    "Snapshot based expectation value not supported with noise model. "
                    "Use shots."
                )
            )
        if not self._supports_expectation:
            raise NotImplementedError("Cannot get expectation value from this backend")

        operator = qk_Pauli(_sparse_to_zx_tup(pauli, state_circuit.n_qubits))
        return self._snapshot_expectation_value(state_circuit, operator, valid_check)

    def get_operator_expectation_value(
        self,
        state_circuit: Circuit,
        operator: QubitPauliOperator,
        valid_check: bool = True,
    ) -> complex:
        """Calculates the expectation value of the given circuit with respect to the
        operator using the built-in Aer snapshot functionality
        Requires a simple circuit with default register qubits.

        :param state_circuit: Circuit that generates the desired state
            :math:`\\left|\\psi\\right>`.
        :type state_circuit: Circuit
        :param operator: Operator :math:`H`.
        :type operator: QubitPauliOperator
        :param valid_check: Explicitly check that the circuit satisfies all required
            predicates to run on the backend. Defaults to True
        :type valid_check: bool, optional
        :return: :math:`\\left<\\psi | H | \\psi \\right>`
        :rtype: complex
        """
        if self._noise_model:
            raise RuntimeError(
                (
                    "Snapshot based expectation value not supported with noise model. "
                    "Use shots."
                )
            )
        if not self._supports_expectation:
            raise NotImplementedError("Cannot get expectation value from this backend")

        sparse_op = _qubitpauliop_to_sparsepauliop(operator, state_circuit.n_qubits)
        return self._snapshot_expectation_value(state_circuit, sparse_op, valid_check)


@dataclass(frozen=True)
class NoiseModelCharacterisation:
    """Class to hold information from the processing of the noise model"""

    architecture: Architecture
    node_errors: Optional[Dict] = None
    edge_errors: Optional[Dict] = None
    readout_errors: Optional[Dict] = None
    averaged_node_errors: Optional[Dict[Node, float]] = None
    averaged_edge_errors: Optional[Dict[Tuple[Node, Node], float]] = None
    averaged_readout_errors: Optional[Dict[Node, float]] = None
    generic_q_errors: Optional[Dict] = None


def _map_trivial_noise_model_to_none(
    noise_model: Optional[NoiseModel],
) -> Optional[NoiseModel]:
    if noise_model and all(value == [] for value in noise_model.to_dict().values()):
        return None
    return noise_model


def _get_characterisation_of_noise_model(
    noise_model: Optional[NoiseModel], gate_set: Set[OpType]
) -> NoiseModelCharacterisation:
    if noise_model is None:
        return NoiseModelCharacterisation(architecture=Architecture([]))
    return _process_noise_model(noise_model, gate_set)


class AerBackend(_AerBaseBackend):
    """
    Backend for running simulations on the Qiskit Aer QASM simulator.

    :param noise_model: Noise model to apply during simulation. Defaults to None.
    :type noise_model: Optional[NoiseModel], optional
    :param simulation_method: Simulation method, see
        https://qiskit.org/documentation/stubs/qiskit.providers.aer.AerSimulator.html
        for available values. Defaults to "automatic".
    :type simulation_method: str
    :param crosstalk_params: Apply crosstalk noise simulation to the circuits before
        execution. `noise_model` will be overwritten if this is given. Default to None.
    :type: Optional[`CrosstalkParams`]
    :param n_qubits: The maximum number of qubits supported by the backend.
    """

    _persistent_handles = False
    _supports_shots = True
    _supports_counts = True
    _supports_expectation = True
    _expectation_allows_nonhermitian = False

    _memory = True

    _qiskit_backend_name = "aer_simulator"
    _allowed_special_gates = {
        OpType.Measure,
        OpType.Barrier,
        OpType.Reset,
        OpType.RangePredicate,
    }

    def __init__(
        self,
        noise_model: Optional[NoiseModel] = None,
        simulation_method: str = "automatic",
        crosstalk_params: Optional[CrosstalkParams] = None,
        n_qubits: int = 40,
    ):
<<<<<<< HEAD
        """Backend for running simulations on the Qiskit Aer QASM simulator.

        :param noise_model: Noise model to apply during simulation. Defaults to None.
        :type noise_model: Optional[NoiseModel], optional
        :param simulation_method: Simulation method, see
            https://qiskit.github.io/qiskit-aer/stubs/qiskit_aer.AerSimulator.html
            for available values. Defaults to "automatic".
        :type simulation_method: str
        :param crosstalk_params: Apply crosstalk noise simulation to the circuits before
         execution. `noise_model` will be overwritten if this is given. Default to None.
        :type: Optional[`CrosstalkParams`]
        :param n_qubits: The maximum number of qubits supported by the backend.
        """
=======
>>>>>>> 3aeb53cd
        super().__init__()
        self._qiskit_backend: "QiskitAerBackend" = Aer.get_backend(
            self._qiskit_backend_name
        )
        self._qiskit_backend.set_options(method=simulation_method)
        gate_set = _tket_gate_set_from_qiskit_backend(self._qiskit_backend).union(
            self._allowed_special_gates
        )

        self._crosstalk_params = crosstalk_params
        if self._crosstalk_params is not None:
            self._noise_model = self._crosstalk_params.get_noise_model()
            self._backend_info = BackendInfo(
                name=type(self).__name__,
                device_name=self._qiskit_backend_name,
                version=__extension_version__,
                architecture=Architecture([]),
                gate_set=gate_set,
            )
        else:
            self._noise_model = _map_trivial_noise_model_to_none(noise_model)
            characterisation = _get_characterisation_of_noise_model(
                self._noise_model, gate_set
            )
            self._has_arch = bool(characterisation.architecture) and bool(
                characterisation.architecture.nodes
            )

            self._backend_info = BackendInfo(
                name=type(self).__name__,
                device_name=self._qiskit_backend_name,
                version=__extension_version__,
                architecture=(
                    characterisation.architecture
                    if self._has_arch
                    else FullyConnected(n_qubits)
                ),
                gate_set=gate_set,
                supports_midcircuit_measurement=True,  # is this correct?
                supports_fast_feedforward=True,
                all_node_gate_errors=characterisation.node_errors,
                all_edge_gate_errors=characterisation.edge_errors,
                all_readout_errors=characterisation.readout_errors,
                averaged_node_gate_errors=characterisation.averaged_node_errors,
                averaged_edge_gate_errors=characterisation.averaged_edge_errors,
                averaged_readout_errors=characterisation.averaged_readout_errors,
                misc={"characterisation": characterisation.generic_q_errors},
            )

        self._required_predicates = [
            NoSymbolsPredicate(),
            GateSetPredicate(self._backend_info.gate_set),
        ]
        if self._crosstalk_params is not None:
            self._required_predicates.extend(
                [
                    NoClassicalControlPredicate(),
                    DefaultRegisterPredicate(),
                    NoBarriersPredicate(),
                ]
            )

        if self._has_arch:
            # architecture is non-trivial
            self._required_predicates.append(
                ConnectivityPredicate(self._backend_info.architecture)  # type: ignore
            )


class AerStateBackend(_AerBaseBackend):
    """
    Backend for running simulations on the Qiskit Aer Statevector simulator.

    :param n_qubits: The maximum number of qubits supported by the backend.
    """

    _persistent_handles = False
    _supports_state = True
    _supports_expectation = True
    _expectation_allows_nonhermitian = False

    _noise_model = None
    _memory = False

    _qiskit_backend_name = "aer_simulator_statevector"

    def __init__(
        self,
        n_qubits: int = 40,
    ) -> None:
        super().__init__()
        self._qiskit_backend: "QiskitAerBackend" = Aer.get_backend(
            self._qiskit_backend_name
        )
        self._backend_info = BackendInfo(
            name=type(self).__name__,
            device_name=self._qiskit_backend_name,
            version=__extension_version__,
            architecture=FullyConnected(n_qubits),
            gate_set=_tket_gate_set_from_qiskit_backend(self._qiskit_backend),
            supports_midcircuit_measurement=True,
            supports_reset=True,
            supports_fast_feedforward=True,
            misc={"characterisation": None},
        )
        self._required_predicates = [
            GateSetPredicate(self._backend_info.gate_set),
        ]


class AerUnitaryBackend(_AerBaseBackend):
    """Backend for running simulations on the Qiskit Aer Unitary simulator.

    :param n_qubits: The maximum number of qubits supported by the backend.
    """

    _persistent_handles = False
    _supports_unitary = True

    _memory = False
    _noise_model = None
    _needs_transpile = True

    _qiskit_backend_name = "aer_simulator_unitary"

    def __init__(self, n_qubits: int = 40) -> None:
        super().__init__()
        self._qiskit_backend: "QiskitAerBackend" = Aer.get_backend(
            self._qiskit_backend_name
        )
        self._backend_info = BackendInfo(
            name=type(self).__name__,
            device_name=self._qiskit_backend_name,
            version=__extension_version__,
            architecture=FullyConnected(n_qubits),
            gate_set=_tket_gate_set_from_qiskit_backend(self._qiskit_backend),
            supports_midcircuit_measurement=True,  # is this correct?
            misc={"characterisation": None},
        )
        self._required_predicates = [
            NoClassicalControlPredicate(),
            NoFastFeedforwardPredicate(),
            GateSetPredicate(self._backend_info.gate_set),
        ]


def _process_noise_model(
    noise_model: NoiseModel, gate_set: Set[OpType]
) -> NoiseModelCharacterisation:
    # obtain approximations for gate errors from noise model by using probability of
    #  "identity" error
    assert OpType.CX in gate_set
    # TODO explicitly check for and separate 1 and 2 qubit gates
    errors = [
        e
        for e in noise_model.to_dict()["errors"]
        if e["type"] == "qerror" or e["type"] == "roerror"
    ]

    node_errors: dict[Node, dict[OpType, float]] = defaultdict(dict)
    link_errors: dict[Tuple[Node, Node], dict[OpType, float]] = defaultdict(dict)
    readout_errors: dict[Node, list[list[float]]] = {}

    generic_single_qerrors_dict: dict = defaultdict(list)
    generic_2q_qerrors_dict: dict = defaultdict(list)

    qubits_set: set = set()
    # remember which qubits have explicit link errors
    qubits_with_link_errors: set = set()

    coupling_map = []
    for error in errors:
        name = error["operations"]
        if len(name) > 1:
            raise RuntimeWarning("Error applies to multiple gates.")
        if "gate_qubits" not in error:
            raise RuntimeWarning(
                (
                    "Please define NoiseModel without using the"
                    " add_all_qubit_quantum_error()"
                    " or add_all_qubit_readout_error() method."
                )
            )
        name = name[0]

        qubits = error["gate_qubits"][0]
        gate_fid = error["probabilities"][0]
        if len(qubits) == 1:
            [q] = qubits
            optype = _gate_str_2_optype[name]
            qubits_set.add(q)
            if error["type"] == "qerror":
                node_errors[Node(q)].update({optype: float(1 - gate_fid)})
                generic_single_qerrors_dict[q].append(
                    [error["instructions"], error["probabilities"]]
                )
            elif error["type"] == "roerror":
                readout_errors[Node(q)] = cast(
                    List[List[float]], error["probabilities"]
                )
            else:
                raise RuntimeWarning("Error type not 'qerror' or 'roerror'.")
        elif len(qubits) == 2:
            # note that if multiple multi-qubit errors are added to the CX gate,
            #  the resulting noise channel is composed and reflected in probabilities
            [q0, q1] = qubits
            optype = _gate_str_2_optype[name]
            link_errors.update()
            link_errors[(Node(q0), Node(q1))].update({optype: float(1 - gate_fid)})
            qubits_with_link_errors.add(q0)
            qubits_with_link_errors.add(q1)
            # to simulate a worse reverse direction square the fidelity
            link_errors[(Node(q1), Node(q0))].update({optype: float(1 - gate_fid**2)})
            generic_2q_qerrors_dict[(q0, q1)].append(
                [error["instructions"], error["probabilities"]]
            )
            coupling_map.append(qubits)

    # free qubits (ie qubits with no link errors) have full connectivity
    free_qubits = qubits_set - qubits_with_link_errors

    for q in free_qubits:
        for lq in qubits_with_link_errors:
            coupling_map.append([q, lq])
            coupling_map.append([lq, q])

    for pair in itertools.permutations(free_qubits, 2):
        coupling_map.append(pair)

    generic_q_errors = {
        "GenericOneQubitQErrors": [
            [k, v] for k, v in generic_single_qerrors_dict.items()
        ],
        "GenericTwoQubitQErrors": [
            [list(k), v] for k, v in generic_2q_qerrors_dict.items()
        ],
    }

    averaged_node_errors: dict[Node, float] = {
        k: sum(v.values()) / len(v) for k, v in node_errors.items()
    }
    averaged_link_errors = {k: sum(v.values()) / len(v) for k, v in link_errors.items()}
    averaged_readout_errors = {
        k: (v[0][1] + v[1][0]) / 2.0 for k, v in readout_errors.items()
    }

    return NoiseModelCharacterisation(
        node_errors=dict(node_errors),
        edge_errors=dict(link_errors),
        readout_errors=readout_errors,
        averaged_node_errors=averaged_node_errors,
        averaged_edge_errors=averaged_link_errors,
        averaged_readout_errors=averaged_readout_errors,
        generic_q_errors=generic_q_errors,
        architecture=Architecture(coupling_map),
    )


def _sparse_to_zx_tup(
    pauli: QubitPauliString, n_qubits: int
) -> Tuple[np.ndarray, np.ndarray]:
    x = np.zeros(n_qubits, dtype=np.bool_)
    z = np.zeros(n_qubits, dtype=np.bool_)
    for q, p in pauli.map.items():
        i = _default_q_index(q)
        z[i] = p in (Pauli.Z, Pauli.Y)
        x[i] = p in (Pauli.X, Pauli.Y)
    return (z, x)


def _qubitpauliop_to_sparsepauliop(
    operator: QubitPauliOperator, n_qubits: int
) -> SparsePauliOp:
    strings, coeffs = [], []
    for term, coeff in operator._dict.items():
        termmap = term.map
        strings.append(
            "".join(
                termmap.get(Qubit(i), Pauli.I).name for i in reversed(range(n_qubits))
            )
        )
        coeffs.append(coeff)

    return SparsePauliOp(strings, coeffs)<|MERGE_RESOLUTION|>--- conflicted
+++ resolved
@@ -455,7 +455,7 @@
     :param noise_model: Noise model to apply during simulation. Defaults to None.
     :type noise_model: Optional[NoiseModel], optional
     :param simulation_method: Simulation method, see
-        https://qiskit.org/documentation/stubs/qiskit.providers.aer.AerSimulator.html
+        https://qiskit.github.io/qiskit-aer/stubs/qiskit_aer.AerSimulator.html
         for available values. Defaults to "automatic".
     :type simulation_method: str
     :param crosstalk_params: Apply crosstalk noise simulation to the circuits before
@@ -487,22 +487,6 @@
         crosstalk_params: Optional[CrosstalkParams] = None,
         n_qubits: int = 40,
     ):
-<<<<<<< HEAD
-        """Backend for running simulations on the Qiskit Aer QASM simulator.
-
-        :param noise_model: Noise model to apply during simulation. Defaults to None.
-        :type noise_model: Optional[NoiseModel], optional
-        :param simulation_method: Simulation method, see
-            https://qiskit.github.io/qiskit-aer/stubs/qiskit_aer.AerSimulator.html
-            for available values. Defaults to "automatic".
-        :type simulation_method: str
-        :param crosstalk_params: Apply crosstalk noise simulation to the circuits before
-         execution. `noise_model` will be overwritten if this is given. Default to None.
-        :type: Optional[`CrosstalkParams`]
-        :param n_qubits: The maximum number of qubits supported by the backend.
-        """
-=======
->>>>>>> 3aeb53cd
         super().__init__()
         self._qiskit_backend: "QiskitAerBackend" = Aer.get_backend(
             self._qiskit_backend_name
