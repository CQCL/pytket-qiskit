--- conflicted
+++ resolved
@@ -40,12 +40,9 @@
     NaivePlacementPass,
     SequencePass,
     SynthesiseTket,
-<<<<<<< HEAD
     AutoRebase,
     NaivePlacementPass,
     CustomPass,
-=======
->>>>>>> b332fbf1
 )
 from pytket.pauli import Pauli, QubitPauliString
 from pytket.predicates import (
@@ -67,10 +64,7 @@
     SparsePauliOp,
 )
 
-<<<<<<< HEAD
 from .ibm_utils import _STATUS_MAP, _batch_circuits, _gen_lightsabre_transformation
-=======
->>>>>>> b332fbf1
 from .._metadata import __extension_version__
 from ..qiskit_convert import (
     _gate_str_2_optype,
