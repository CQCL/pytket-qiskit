--- conflicted
+++ resolved
@@ -456,11 +456,8 @@
         self,
         noise_model: Optional[NoiseModel] = None,
         simulation_method: str = "automatic",
-<<<<<<< HEAD
         crosstalk_params: Optional[CrosstalkParams] = None,
-=======
         n_qubits: int = 40,
->>>>>>> 158277d8
     ):
         """Backend for running simulations on the Qiskit Aer QASM simulator.
 
@@ -470,13 +467,10 @@
             https://qiskit.org/documentation/stubs/qiskit.providers.aer.AerSimulator.html
             for available values. Defaults to "automatic".
         :type simulation_method: str
-<<<<<<< HEAD
         :param crosstalk_params: Apply crosstalk noise simulation to the circuits before
          execution. `noise_model` will be overwritten if this is given. Default to None.
         :type: Optional[`CrosstalkParams`]
-=======
         :param n_qubits: The maximum number of qubits supported by the backend.
->>>>>>> 158277d8
         """
         super().__init__()
         self._qiskit_backend: "QiskitAerBackend" = Aer.get_backend(
@@ -486,10 +480,8 @@
         gate_set = _tket_gate_set_from_qiskit_backend(self._qiskit_backend).union(
             self._allowed_special_gates
         )
-<<<<<<< HEAD
 
         self._crosstalk_params = crosstalk_params
-
         if self._crosstalk_params is not None:
             self._noise_model = self._crosstalk_params.get_noise_model()
             self._backend_info = BackendInfo(
@@ -504,12 +496,17 @@
             characterisation = _get_characterisation_of_noise_model(
                 self._noise_model, gate_set
             )
+            self._has_arch = bool(characterisation.architecture) and bool(
+                characterisation.architecture.nodes
+            )
 
             self._backend_info = BackendInfo(
                 name=type(self).__name__,
                 device_name=self._qiskit_backend_name,
                 version=__extension_version__,
-                architecture=characterisation.architecture,
+                architecture=characterisation.architecture
+                if self._has_arch
+                else FullyConnected(n_qubits),
                 gate_set=gate_set,
                 supports_midcircuit_measurement=True,  # is this correct?
                 supports_fast_feedforward=True,
@@ -521,40 +518,11 @@
                 averaged_readout_errors=characterisation.averaged_readout_errors,
                 misc={"characterisation": characterisation.generic_q_errors},
             )
-=======
-        self._noise_model = _map_trivial_noise_model_to_none(noise_model)
-        characterisation = _get_characterisation_of_noise_model(
-            self._noise_model, gate_set
-        )
-        self._has_arch = bool(characterisation.architecture) and bool(
-            characterisation.architecture.nodes
-        )
-
-        self._backend_info = BackendInfo(
-            name=type(self).__name__,
-            device_name=self._qiskit_backend_name,
-            version=__extension_version__,
-            architecture=characterisation.architecture
-            if self._has_arch
-            else FullyConnected(n_qubits),
-            gate_set=gate_set,
-            supports_midcircuit_measurement=True,  # is this correct?
-            supports_fast_feedforward=True,
-            all_node_gate_errors=characterisation.node_errors,
-            all_edge_gate_errors=characterisation.edge_errors,
-            all_readout_errors=characterisation.readout_errors,
-            averaged_node_gate_errors=characterisation.averaged_node_errors,
-            averaged_edge_gate_errors=characterisation.averaged_edge_errors,
-            averaged_readout_errors=characterisation.averaged_readout_errors,
-            misc={"characterisation": characterisation.generic_q_errors},
-        )
->>>>>>> 158277d8
 
         self._required_predicates = [
             NoSymbolsPredicate(),
             GateSetPredicate(self._backend_info.gate_set),
         ]
-<<<<<<< HEAD
         if self._crosstalk_params is not None:
             self._required_predicates.extend(
                 [
@@ -565,9 +533,7 @@
             )
 
         if self._backend_info.architecture.coupling:
-=======
         if self._has_arch:
->>>>>>> 158277d8
             # architecture is non-trivial
             self._required_predicates.append(
                 ConnectivityPredicate(self._backend_info.architecture)
