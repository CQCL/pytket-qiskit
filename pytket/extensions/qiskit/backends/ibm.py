# Copyright 2019-2024 Quantinuum
#
# Licensed under the Apache License, Version 2.0 (the "License");
# you may not use this file except in compliance with the License.
# You may obtain a copy of the License at
#
#     http://www.apache.org/licenses/LICENSE-2.0
#
# Unless required by applicable law or agreed to in writing, software
# distributed under the License is distributed on an "AS IS" BASIS,
# WITHOUT WARRANTIES OR CONDITIONS OF ANY KIND, either express or implied.
# See the License for the specific language governing permissions and
# limitations under the License.

import itertools
import json
from ast import literal_eval
from collections import Counter, OrderedDict
from collections.abc import Sequence
from time import sleep
from typing import (
    TYPE_CHECKING,
    Any,
    Optional,
    cast,
)
from warnings import warn

import numpy as np
from qiskit_ibm_runtime import (  # type: ignore
    QiskitRuntimeService,
    RuntimeJob,
    SamplerOptions,
    SamplerV2,
    Session,
)
from qiskit_ibm_runtime.models.backend_configuration import (  # type: ignore
    PulseBackendConfiguration,
)
from qiskit_ibm_runtime.models.backend_properties import (  # type: ignore
    BackendProperties,
)

from pytket.architecture import Architecture, FullyConnected
from pytket.backends import Backend, CircuitNotRunError, CircuitStatus, ResultHandle
from pytket.backends.backendinfo import BackendInfo
from pytket.backends.backendresult import BackendResult
from pytket.backends.resulthandle import _ResultIdTuple
from pytket.circuit import Bit, Circuit, OpType
from pytket.passes import (
    AutoRebase,
<<<<<<< HEAD
    CustomPass,
    KAKDecomposition,
    RemoveRedundancies,
    SequencePass,
    SynthesiseTket,
=======
    BasePass,
    CliffordSimp,
    CXMappingPass,
>>>>>>> b332fbf1
    DecomposeBoxes,
    FullPeepholeOptimise,
    KAKDecomposition,
    NaivePlacementPass,
    RemoveRedundancies,
    SequencePass,
    SimplifyInitial,
    SynthesiseTket,
)
from pytket.placement import NoiseAwarePlacement
from pytket.predicates import (
    DirectednessPredicate,
    GateSetPredicate,
    MaxNQubitsPredicate,
    NoClassicalControlPredicate,
    NoFastFeedforwardPredicate,
    NoMidMeasurePredicate,
    NoSymbolsPredicate,
    Predicate,
)
<<<<<<< HEAD

from pytket.architecture import FullyConnected, Architecture
from pytket.utils import prepare_circuit
from pytket.utils.outcomearray import OutcomeArray
from pytket.utils.results import KwargTypes
from .ibm_utils import _STATUS_MAP, _batch_circuits, _gen_lightsabre_transformation
from .config import QiskitConfig
from ..qiskit_convert import tk_to_qiskit, _tk_gate_set
=======
from pytket.utils import prepare_circuit
from pytket.utils.outcomearray import OutcomeArray
from pytket.utils.results import KwargTypes
from qiskit.primitives import (  # type: ignore
    BitArray,
    DataBin,
    PrimitiveResult,
    SamplerPubResult,
)

# RuntimeJob has no queue_position attribute, which is referenced
# via job_monitor see-> https://github.com/CQCL/pytket-qiskit/issues/48
# therefore we can't use job_monitor until fixed
# from qiskit.tools.monitor import job_monitor  # type: ignore
from .._metadata import __extension_version__
>>>>>>> b332fbf1
from ..qiskit_convert import (
    _tk_gate_set,
    get_avg_characterisation,
    process_characterisation_from_config,
    tk_to_qiskit,
)
from .config import QiskitConfig
from .ibm_utils import _STATUS_MAP, _batch_circuits

if TYPE_CHECKING:
    from qiskit_ibm_runtime.ibm_backend import IBMBackend  # type: ignore

_DEBUG_HANDLE_PREFIX = "_MACHINE_DEBUG_"


def _gen_debug_results(n_bits: int, shots: int) -> PrimitiveResult:
    n_u8s = (n_bits - 1) // 8 + 1
    arr = np.array([[0] * n_u8s for _ in range(shots)], dtype=np.uint8)
    return PrimitiveResult([SamplerPubResult(DataBin(c=BitArray(arr, n_bits)))])


class NoIBMQCredentialsError(Exception):
    """Raised when there is no IBMQ account available for the backend"""

    def __init__(self) -> None:
        super().__init__(
            "No IBMQ credentials found on disk, store your account using qiskit,"
            " or using :py:meth:`pytket.extensions.qiskit.set_ibmq_config` first."
        )


def _save_ibmq_auth(qiskit_config: Optional[QiskitConfig]) -> None:
    token = None
    if qiskit_config is not None:
        token = qiskit_config.ibmq_api_token
    if token is not None and not QiskitRuntimeService.saved_accounts():
        QiskitRuntimeService.save_account(
            channel="ibm_quantum", token=token, overwrite=True
        )


def _get_primitive_gates(gateset: set[OpType]) -> set[OpType]:
    if gateset >= {OpType.X, OpType.SX, OpType.Rz, OpType.CX}:
        return {OpType.X, OpType.SX, OpType.Rz, OpType.CX}
    elif gateset >= {OpType.X, OpType.SX, OpType.Rz, OpType.ECR}:
        return {OpType.X, OpType.SX, OpType.Rz, OpType.ECR}
    else:
        return gateset


def _int_from_readout(readout: np.ndarray) -> int:
    # Weird mixture of big- and little-endian here.
    n_bytes = len(readout)
    return sum(int(x) << (8 * (n_bytes - 1 - i)) for i, x in enumerate(readout))


class IBMQBackend(Backend):
    """A backend for running circuits on remote IBMQ devices.

    The provider arguments of `hub`, `group` and `project` can
    be specified here as parameters or set in the config file
    using :py:meth:`pytket.extensions.qiskit.set_ibmq_config`.
    This function can also be used to set the IBMQ API token.

    :param backend_name: Name of the IBMQ device, e.g. `ibmq_16_melbourne`.
    :param instance: String containing information about the hub/group/project.
    :param monitor: Use the IBM job monitor. Defaults to True.
    :raises ValueError: If no IBMQ account is loaded and none exists on the disk.
    :param service: A QiskitRuntimeService
    :param token: Authentication token to use the `QiskitRuntimeService`.
    :param sampler_options: A customised `qiskit_ibm_runtime` `SamplerOptions` instance.
        See the Qiskit documentation at
        https://docs.quantum.ibm.com/api/qiskit-ibm-runtime/qiskit_ibm_runtime.options.SamplerOptions
        for details and default values.
    """

    _supports_shots = False
    _supports_counts = True
    _supports_contextual_optimisation = True
    _persistent_handles = True

    def __init__(
        self,
        backend_name: str,
        instance: Optional[str] = None,
        monitor: bool = True,
        service: Optional[QiskitRuntimeService] = None,
        token: Optional[str] = None,
        sampler_options: SamplerOptions = None,
    ):
        super().__init__()
        self._pytket_config = QiskitConfig.from_default_config_file()
        self._service = (
            self._get_service(instance=instance, qiskit_config=self._pytket_config)
            if service is None
            else service
        )
        self._backend: IBMBackend = self._service.backend(backend_name)
        config: PulseBackendConfiguration = self._backend.configuration()
        self._max_per_job = getattr(config, "max_experiments", 1)

        gate_set = _tk_gate_set(config)
        props: Optional[BackendProperties] = self._backend.properties()
        self._backend_info = self._get_backend_info(config, props)

        self._service = QiskitRuntimeService(
            channel="ibm_quantum", token=token, instance=instance
        )
        self._session = Session(backend=self._backend)

        self._primitive_gates = _get_primitive_gates(gate_set)

        self._supports_rz = OpType.Rz in self._primitive_gates

        self._monitor = monitor

        # cache of results keyed by job id and circuit index
        self._ibm_res_cache: dict[
            tuple[str, int], tuple[Counter, Optional[list[Bit]]]
        ] = dict()

        if sampler_options is None:
            sampler_options = SamplerOptions()
        self._sampler_options = sampler_options

        self._MACHINE_DEBUG = False

    @staticmethod
    def _get_service(
        instance: Optional[str],
        qiskit_config: Optional[QiskitConfig],
    ) -> QiskitRuntimeService:
        _save_ibmq_auth(qiskit_config)
        if instance is not None:
            return QiskitRuntimeService(channel="ibm_quantum", instance=instance)
        else:
            return QiskitRuntimeService(channel="ibm_quantum")

    @property
    def backend_info(self) -> BackendInfo:
        return self._backend_info

    @classmethod
    def _get_backend_info(
        cls,
        config: PulseBackendConfiguration,
        props: Optional[BackendProperties],
    ) -> BackendInfo:
        """Construct a BackendInfo from data returned by the IBMQ API.

        :param config: The configuration of this backend.
        :param props: The measured properties of this backend (not required).
        :return: Information about the backend.
        """
        characterisation = process_characterisation_from_config(config, props)
        averaged_errors = get_avg_characterisation(characterisation)
        characterisation_keys = [
            "t1times",
            "t2times",
            "Frequencies",
            "GateTimes",
        ]
        arch = characterisation["Architecture"]
        # filter entries to keep
        filtered_characterisation = {
            k: v for k, v in characterisation.items() if k in characterisation_keys
        }
        # see below for references for config definitions
        # quantum-computing.ibm.com/services/resources/docs/resources/manage/systems/:
        # midcircuit-measurement/
        # dynamic-circuits/feature-table
        supports_mid_measure = config.simulator or config.multi_meas_enabled
        supports_fast_feedforward = (
            hasattr(config, "supported_features")
            and "qasm3" in config.supported_features
        )

        # simulator i.e. "ibmq_qasm_simulator" does not have `supported_instructions`
        # attribute
        supports_reset = (
            hasattr(config, "supported_instructions")
            and "reset" in config.supported_instructions
        )
        gate_set = _tk_gate_set(config)
        backend_info = BackendInfo(
            cls.__name__,
            config.backend_name,
            __extension_version__,
            arch,
            (
                gate_set.union(
                    {
                        OpType.RangePredicate,
                        OpType.Conditional,
                    }
                )
                if supports_fast_feedforward
                else gate_set
            ),
            supports_midcircuit_measurement=supports_mid_measure,
            supports_fast_feedforward=supports_fast_feedforward,
            supports_reset=supports_reset,
            all_node_gate_errors=characterisation["NodeErrors"],
            all_edge_gate_errors=characterisation["EdgeErrors"],
            all_readout_errors=characterisation["ReadoutErrors"],
            averaged_node_gate_errors=averaged_errors["node_errors"],
            averaged_edge_gate_errors=averaged_errors["edge_errors"],  # type: ignore
            averaged_readout_errors=averaged_errors["readout_errors"],
            misc={"characterisation": filtered_characterisation},
        )
        return backend_info

    @classmethod
    def available_devices(cls, **kwargs: Any) -> list[BackendInfo]:
        service: Optional[QiskitRuntimeService] = kwargs.get("service")
        if service is None:
            instance = kwargs.get("instance")
            if instance is not None:
                service = cls._get_service(instance=instance, qiskit_config=None)
            else:
                service = QiskitRuntimeService(channel="ibm_quantum")

        backend_info_list = []
        for backend in service.backends():
            config = backend.configuration()
            props = backend.properties()
            backend_info_list.append(cls._get_backend_info(config, props))

        return backend_info_list

    @property
    def required_predicates(self) -> list[Predicate]:
        predicates = [
            NoSymbolsPredicate(),
            MaxNQubitsPredicate(self._backend_info.n_nodes),
            GateSetPredicate(
                self._backend_info.gate_set.union(
                    {
                        OpType.Barrier,
                    }
                )
            ),
        ]
        if isinstance(self.backend_info.architecture, Architecture):
            predicates.append(DirectednessPredicate(self.backend_info.architecture))

        mid_measure = self._backend_info.supports_midcircuit_measurement
        fast_feedforward = self._backend_info.supports_fast_feedforward
        if not mid_measure:
            predicates.append(NoClassicalControlPredicate())
            predicates.append(NoMidMeasurePredicate())
        if not fast_feedforward:
            predicates.append(NoFastFeedforwardPredicate())
        return predicates

    def default_compilation_pass(
        self,
        optimisation_level: int = 2,
    ) -> BasePass:
        """
        A suggested compilation pass that will will, if possible, produce an equivalent
        circuit suitable for running on this backend.

        At a minimum it will ensure that compatible gates are used and that all two-
        qubit interactions are compatible with the backend's qubit architecture. At
        higher optimisation levels, further optimisations may be applied.

        This is a an abstract method which is implemented in the backend itself, and so
        is tailored to the backend's requirements.

        The default compilation passes for the :py:class:`IBMQBackend` and the

        :param optimisation_level: The level of optimisation to perform during
            compilation.

            - Level 0 does the minimum required to solves the device constraints,
              without any optimisation.
            - Level 1 additionally performs some light optimisations.
            - Level 2 (the default) adds more computationally intensive optimisations
              that should give the best results from execution.


        :return: Compilation pass guaranteeing required predicates.
        """
        config: PulseBackendConfiguration = self._backend.configuration()
        props: Optional[BackendProperties] = self._backend.properties()
        return IBMQBackend.default_compilation_pass_offline(
            config, props, optimisation_level
        )

    @staticmethod
    def default_compilation_pass_offline(
        config: PulseBackendConfiguration,
        props: Optional[BackendProperties],
        optimisation_level: int = 2,
    ) -> BasePass:
        backend_info = IBMQBackend._get_backend_info(config, props)
        primitive_gates = _get_primitive_gates(_tk_gate_set(config))
        supports_rz = OpType.Rz in primitive_gates

        assert optimisation_level in range(3)
        passlist = [DecomposeBoxes()]
        # If you make changes to the default_compilation_pass,
        # then please update this page accordingly
        # https://docs.quantinuum.com/tket/extensions/pytket-qiskit/index.html#default-compilation
        # Edit this docs source file -> pytket-qiskit/docs/intro.txt
        if optimisation_level == 0:
            if supports_rz:
                # If the Rz gate is unsupported then the rebase should be skipped
                # This prevents an error when compiling to the stabilizer backend
                # where no TK1 replacement can be found for the rebase.
                passlist.append(IBMQBackend.rebase_pass_offline(primitive_gates))
        elif optimisation_level == 1:
            passlist.append(SynthesiseTket())
        elif optimisation_level == 2:
            passlist.append(FullPeepholeOptimise())
        arch = backend_info.architecture
        assert arch is not None
        if not isinstance(arch, FullyConnected):
            passlist.append(AutoRebase(primitive_gates))
            passlist.append(
                CustomPass(_gen_lightsabre_transformation(arch, optimisation_level))
            )
            passlist.append(NaivePlacementPass(arch))
        if optimisation_level == 1:
            passlist.append(SynthesiseTket())
        if optimisation_level == 2:
            passlist.extend(
                [
                    KAKDecomposition(allow_swaps=False),
                    CliffordSimp(False),
                    SynthesiseTket(),
                ]
            )

        passlist.extend(
            [IBMQBackend.rebase_pass_offline(primitive_gates), RemoveRedundancies()]
        )
        return SequencePass(passlist, False)

    @property
    def _result_id_type(self) -> _ResultIdTuple:
        # IBMQ job ID, index, number of bits, post-processing circuit
        return (str, int, int, str)

    def rebase_pass(self) -> BasePass:
        return IBMQBackend.rebase_pass_offline(self._primitive_gates)

    @staticmethod
    def rebase_pass_offline(primitive_gates: set[OpType]) -> BasePass:
        return AutoRebase(primitive_gates)

    def process_circuits(
        self,
        circuits: Sequence[Circuit],
        n_shots: None | int | Sequence[Optional[int]] = None,
        valid_check: bool = True,
        **kwargs: KwargTypes,
    ) -> list[ResultHandle]:
        """
        See :py:meth:`pytket.backends.Backend.process_circuits`.

        :Keyword Arguments:
            * `postprocess`:
                apply end-of-circuit simplifications and classical
                postprocessing to improve fidelity of results (bool, default False)
            * `simplify_initial`:
                apply the pytket ``SimplifyInitial`` pass to improve
                fidelity of results assuming all qubits initialized to zero
                (bool, default False)
            * `sampler_options`:
                A customised `qiskit_ibm_runtime` `SamplerOptions` instance. See
                the Qiskit documentation at
                https://docs.quantum.ibm.com/api/qiskit-ibm-runtime/qiskit_ibm_runtime.options.SamplerOptions
                for details and default values.
        """
        circuits = list(circuits)

        n_shots_list = Backend._get_n_shots_as_list(
            n_shots,
            len(circuits),
            optional=False,
        )

        handle_list: list[Optional[ResultHandle]] = [None] * len(circuits)
        circuit_batches, batch_order = _batch_circuits(circuits, n_shots_list)

        postprocess = kwargs.get("postprocess", False)
        simplify_initial = kwargs.get("simplify_initial", False)

        sampler_options: SamplerOptions = kwargs.get("sampler_options")
        if sampler_options is None:
            sampler_options = self._sampler_options

        batch_id = 0  # identify batches for debug purposes only
        for (n_shots, batch), indices in zip(circuit_batches, batch_order):
            for chunk in itertools.zip_longest(
                *([iter(zip(batch, indices))] * self._max_per_job)
            ):
                filtchunk = list(filter(lambda x: x is not None, chunk))
                batch_chunk, indices_chunk = zip(*filtchunk)

                if valid_check:
                    self._check_all_circuits(batch_chunk)

                qcs, ppcirc_strs = [], []
                for tkc in batch_chunk:
                    if postprocess:
                        c0, ppcirc = prepare_circuit(tkc, allow_classical=False)
                        ppcirc_rep = ppcirc.to_dict()
                    else:
                        c0, ppcirc_rep = tkc, None
                    if simplify_initial:
                        SimplifyInitial(
                            allow_classical=False, create_all_qubits=True
                        ).apply(c0)
                    qcs.append(tk_to_qiskit(c0))
                    ppcirc_strs.append(json.dumps(ppcirc_rep))
                if self._MACHINE_DEBUG:
                    for i, ind in enumerate(indices_chunk):
                        handle_list[ind] = ResultHandle(
                            _DEBUG_HANDLE_PREFIX + str((n_shots, batch_id)),
                            i,
                            batch_chunk[i].n_bits,
                            ppcirc_strs[i],
                        )
                else:
                    sampler = SamplerV2(mode=self._session, options=sampler_options)
                    job = sampler.run(qcs, shots=n_shots)
                    job_id = job.job_id()
                    for i, ind in enumerate(indices_chunk):
                        handle_list[ind] = ResultHandle(
                            job_id, i, qcs[i].num_clbits, ppcirc_strs[i]
                        )
            batch_id += 1  # noqa: SIM113
        for handle in handle_list:
            assert handle is not None
            self._cache[handle] = dict()
        return cast(list[ResultHandle], handle_list)

    def _retrieve_job(self, jobid: str) -> RuntimeJob:
        return self._service.job(jobid)

    def cancel(self, handle: ResultHandle) -> None:
        if not self._MACHINE_DEBUG:
            jobid = cast(str, handle[0])
            job = self._retrieve_job(jobid)
            try:
                job.cancel()
            except Exception as e:
                warn(f"Unable to cancel job {jobid}: {e}")

    def circuit_status(self, handle: ResultHandle) -> CircuitStatus:
        self._check_handle_type(handle)
        jobid = cast(str, handle[0])
        job = self._service.job(jobid)
        ibmstatus = job.status()
        return CircuitStatus(_STATUS_MAP[ibmstatus], ibmstatus)

    def get_result(self, handle: ResultHandle, **kwargs: KwargTypes) -> BackendResult:
        """
        See :py:meth:`pytket.backends.Backend.get_result`.
        Supported kwargs: `timeout`, `wait`.
        """
        self._check_handle_type(handle)
        if handle in self._cache:
            cached_result = self._cache[handle]
            if "result" in cached_result:
                return cast(BackendResult, cached_result["result"])
        jobid, index, n_bits, ppcirc_str = handle
        ppcirc_rep = json.loads(ppcirc_str)
        ppcirc = Circuit.from_dict(ppcirc_rep) if ppcirc_rep is not None else None
        cache_key = (jobid, index)
        if cache_key not in self._ibm_res_cache:
            if self._MACHINE_DEBUG or jobid.startswith(_DEBUG_HANDLE_PREFIX):
                shots: int
                shots, _ = literal_eval(jobid[len(_DEBUG_HANDLE_PREFIX) :])
                res = _gen_debug_results(n_bits, shots)
            else:
                try:
                    job = self._retrieve_job(jobid)
                except Exception as e:
                    warn(f"Unable to retrieve job {jobid}: {e}")
                    raise CircuitNotRunError(handle)
                # RuntimeJob has no queue_position attribute, which is referenced
                # via job_monitor see-> https://github.com/CQCL/pytket-qiskit/issues/48
                # therefore we can't use job_monitor until fixed
                if self._monitor and job:
                    #     job_monitor(job)
                    status = job.status()
                    while status not in ["DONE", "CANCELLED", "ERROR"]:
                        status = job.status()
                        sleep(10)

                res = job.result(timeout=kwargs.get("timeout"))
            assert isinstance(res, PrimitiveResult)
            for circ_index, pub_result in enumerate(res._pub_results):
                data = pub_result.data
                c_regs = OrderedDict(
                    (reg_name, data.__getattribute__(reg_name).num_bits)
                    for reg_name in sorted(data.keys())
                )
                readouts = BitArray.concatenate_bits(
                    [data.__getattribute__(reg_name) for reg_name in c_regs]
                ).array
                self._ibm_res_cache[(jobid, circ_index)] = (
                    Counter(_int_from_readout(readout) for readout in readouts),
                    list(
                        itertools.chain.from_iterable(
                            [Bit(reg_name, i) for i in range(reg_size)]
                            for reg_name, reg_size in c_regs.items()
                        )
                    ),
                )

        counts, c_bits = self._ibm_res_cache[cache_key]  # Counter[int], list[Bit]
        # Convert to `OutcomeArray`:
        tket_counts: Counter = Counter()
        for outcome_key, sample_count in counts.items():
            array = OutcomeArray.from_ints(
                ints=[outcome_key],
                width=n_bits,
                big_endian=False,
            )
            tket_counts[array] = sample_count
        # Convert to `BackendResult`:
        result = BackendResult(c_bits=c_bits, counts=tket_counts, ppcirc=ppcirc)

        self._cache[handle] = {"result": result}
        return result<|MERGE_RESOLUTION|>--- conflicted
+++ resolved
@@ -49,17 +49,9 @@
 from pytket.circuit import Bit, Circuit, OpType
 from pytket.passes import (
     AutoRebase,
-<<<<<<< HEAD
-    CustomPass,
-    KAKDecomposition,
-    RemoveRedundancies,
-    SequencePass,
-    SynthesiseTket,
-=======
     BasePass,
     CliffordSimp,
     CXMappingPass,
->>>>>>> b332fbf1
     DecomposeBoxes,
     FullPeepholeOptimise,
     KAKDecomposition,
@@ -80,16 +72,6 @@
     NoSymbolsPredicate,
     Predicate,
 )
-<<<<<<< HEAD
-
-from pytket.architecture import FullyConnected, Architecture
-from pytket.utils import prepare_circuit
-from pytket.utils.outcomearray import OutcomeArray
-from pytket.utils.results import KwargTypes
-from .ibm_utils import _STATUS_MAP, _batch_circuits, _gen_lightsabre_transformation
-from .config import QiskitConfig
-from ..qiskit_convert import tk_to_qiskit, _tk_gate_set
-=======
 from pytket.utils import prepare_circuit
 from pytket.utils.outcomearray import OutcomeArray
 from pytket.utils.results import KwargTypes
@@ -104,8 +86,55 @@
 # via job_monitor see-> https://github.com/CQCL/pytket-qiskit/issues/48
 # therefore we can't use job_monitor until fixed
 # from qiskit.tools.monitor import job_monitor  # type: ignore
+from qiskit.result.distributions import QuasiDistribution  # type: ignore
+from qiskit_ibm_runtime import (  # type: ignore
+    QiskitRuntimeService,
+    Session,
+    SamplerOptions,
+    SamplerV2,
+    RuntimeJob,
+)
+from qiskit_ibm_runtime.models.backend_configuration import PulseBackendConfiguration  # type: ignore
+from qiskit_ibm_runtime.models.backend_properties import BackendProperties  # type: ignore
+
+from pytket.circuit import Bit, Circuit, OpType
+from pytket.backends import Backend, CircuitNotRunError, CircuitStatus, ResultHandle
+from pytket.backends.backendinfo import BackendInfo
+from pytket.backends.backendresult import BackendResult
+from pytket.backends.resulthandle import _ResultIdTuple
+from pytket.passes import (
+    BasePass,
+    AutoRebase,
+    CustomPass,
+    KAKDecomposition,
+    RemoveRedundancies,
+    SequencePass,
+    SynthesiseTket,
+    DecomposeBoxes,
+    FullPeepholeOptimise,
+    CliffordSimp,
+    SimplifyInitial,
+    NaivePlacementPass,
+)
+from pytket.predicates import (
+    NoMidMeasurePredicate,
+    NoSymbolsPredicate,
+    GateSetPredicate,
+    NoClassicalControlPredicate,
+    NoFastFeedforwardPredicate,
+    MaxNQubitsPredicate,
+    Predicate,
+    DirectednessPredicate,
+)
+
+from pytket.architecture import FullyConnected, Architecture
+from pytket.utils import prepare_circuit
+from pytket.utils.outcomearray import OutcomeArray
+from pytket.utils.results import KwargTypes
+from .ibm_utils import _STATUS_MAP, _batch_circuits, _gen_lightsabre_transformation
+from .config import QiskitConfig
+from ..qiskit_convert import tk_to_qiskit, _tk_gate_set
 from .._metadata import __extension_version__
->>>>>>> b332fbf1
 from ..qiskit_convert import (
     _tk_gate_set,
     get_avg_characterisation,
