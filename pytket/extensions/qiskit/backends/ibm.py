--- conflicted
+++ resolved
@@ -28,11 +28,8 @@
     TYPE_CHECKING,
     Tuple,
     Union,
-<<<<<<< HEAD
     Set,
-=======
     Any,
->>>>>>> 1110d9e0
 )
 from warnings import warn
 
