--- conflicted
+++ resolved
@@ -16,7 +16,6 @@
 """
 
 import itertools
-<<<<<<< HEAD
 from typing import Collection, Optional, Sequence, TYPE_CHECKING, Tuple, List, Callable
 
 import numpy as np
@@ -33,15 +32,7 @@
 from pytket.passes import RebaseTket
 
 from ..qiskit_convert import tk_to_qiskit, qiskit_to_tk
-=======
-from collections.abc import Collection, Sequence
-from typing import TYPE_CHECKING, Optional
 
-import numpy as np
-
-from pytket.backends.status import StatusEnum
-from qiskit.providers import JobStatus  # type: ignore
->>>>>>> b332fbf1
 
 if TYPE_CHECKING:
     from pytket.circuit import Circuit
