# Copyright 2019-2024 Quantinuum
#
# Licensed under the Apache License, Version 2.0 (the "License");
# you may not use this file except in compliance with the License.
# You may obtain a copy of the License at
#
#     http://www.apache.org/licenses/LICENSE-2.0
#
# Unless required by applicable law or agreed to in writing, software
# distributed under the License is distributed on an "AS IS" BASIS,
# WITHOUT WARRANTIES OR CONDITIONS OF ANY KIND, either express or implied.
# See the License for the specific language governing permissions and
# limitations under the License.

from collections.abc import Sequence
from typing import (
<<<<<<< HEAD
    Optional,
    Sequence,
=======
    TYPE_CHECKING,
    Any,
    Optional,
>>>>>>> b332fbf1
)

from qiskit_aer.noise.noise_model import NoiseModel  # type: ignore

from pytket.backends.backend import Backend
from pytket.backends.backendinfo import BackendInfo
from pytket.backends.backendresult import BackendResult
from pytket.backends.resulthandle import ResultHandle, _ResultIdTuple
from pytket.backends.status import CircuitStatus
from pytket.circuit import Circuit
from pytket.passes import BasePass
from pytket.predicates import Predicate
from pytket.utils.results import KwargTypes

from .aer import AerBackend
from .ibm import IBMQBackend

if TYPE_CHECKING:
    from collections import Counter

    from qiskit_ibm_runtime import QiskitRuntimeService  # type: ignore


class IBMQEmulatorBackend(Backend):
    """A backend which uses the AerBackend to loaclly emulate the behaviour of
    IBMQBackend. Identical to :py:class:`IBMQBackend` except there is no `monitor`
    parameter. Performs the same compilation and predicate checks as IBMQBackend.
    Requires a valid IBM account.
    """

    _supports_shots = False
    _supports_counts = True
    _supports_contextual_optimisation = True
    _persistent_handles = False
    _supports_expectation = False

    def __init__(
        self,
        backend_name: str,
        instance: Optional[str] = None,
        service: Optional["QiskitRuntimeService"] = None,
        token: Optional[str] = None,
    ):
        super().__init__()
        self._ibmq = IBMQBackend(
            backend_name=backend_name,
            instance=instance,
            service=service,
            token=token,
        )

        # Get noise model:
        self._noise_model = NoiseModel.from_backend(self._ibmq._backend)

        # Construct AerBackend based on noise model:
        self._aer = AerBackend(noise_model=self._noise_model)

        # cache of results keyed by job id and circuit index
        self._ibm_res_cache: dict[tuple[str, int], Counter] = dict()

    @property
    def backend_info(self) -> BackendInfo:
        return self._ibmq._backend_info

    @property
    def required_predicates(self) -> list[Predicate]:
        return self._ibmq.required_predicates

    def default_compilation_pass(
        self,
        optimisation_level: int = 2,
    ) -> BasePass:
        """
        See documentation for :py:meth:`IBMQBackend.default_compilation_pass`.
        """
        return self._ibmq.default_compilation_pass(
            optimisation_level=optimisation_level
        )

    @property
    def _result_id_type(self) -> _ResultIdTuple:
        return self._aer._result_id_type

    def rebase_pass(self) -> BasePass:
        return self._ibmq.rebase_pass()

    def process_circuits(
        self,
        circuits: Sequence[Circuit],
        n_shots: None | int | Sequence[Optional[int]] = None,
        valid_check: bool = True,
        **kwargs: KwargTypes,
    ) -> list[ResultHandle]:
        """
        See :py:meth:`pytket.backends.Backend.process_circuits`.
        Supported kwargs: `seed`, `postprocess`.
        """

        if valid_check:
            self._ibmq._check_all_circuits(circuits)
        return self._aer.process_circuits(
            circuits, n_shots=n_shots, valid_check=False, **kwargs
        )

    def cancel(self, handle: ResultHandle) -> None:
        self._aer.cancel(handle)

    def circuit_status(self, handle: ResultHandle) -> CircuitStatus:
        return self._aer.circuit_status(handle)

    def get_result(self, handle: ResultHandle, **kwargs: KwargTypes) -> BackendResult:
        """
        See :py:meth:`pytket.backends.Backend.get_result`.
        Supported kwargs: none.
        """
        return self._aer.get_result(handle)<|MERGE_RESOLUTION|>--- conflicted
+++ resolved
@@ -14,14 +14,10 @@
 
 from collections.abc import Sequence
 from typing import (
-<<<<<<< HEAD
     Optional,
     Sequence,
-=======
     TYPE_CHECKING,
     Any,
-    Optional,
->>>>>>> b332fbf1
 )
 
 from qiskit_aer.noise.noise_model import NoiseModel  # type: ignore
