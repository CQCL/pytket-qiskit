# Copyright 2019-2024 Quantinuum
#
# Licensed under the Apache License, Version 2.0 (the "License");
# you may not use this file except in compliance with the License.
# You may obtain a copy of the License at
#
#     http://www.apache.org/licenses/LICENSE-2.0
#
# Unless required by applicable law or agreed to in writing, software
# distributed under the License is distributed on an "AS IS" BASIS,
# WITHOUT WARRANTIES OR CONDITIONS OF ANY KIND, either express or implied.
# See the License for the specific language governing permissions and
# limitations under the License.


<<<<<<< HEAD
"""Methods to allow conversion between Qiskit and pytket circuit classes"""

=======
"""Methods to allow conversion between Qiskit and pytket circuit classes
"""
import warnings
>>>>>>> ffbf31a6
from collections import defaultdict
from collections.abc import Iterable
from inspect import signature
from typing import (
    TYPE_CHECKING,
    Any,
    Callable,
    Optional,
    TypeVar,
    cast,
)
from uuid import UUID

import numpy as np
import sympy
from numpy.typing import NDArray
from qiskit_ibm_runtime.models.backend_configuration import (  # type: ignore
    PulseBackendConfiguration,
)
from qiskit_ibm_runtime.models.backend_properties import (  # type: ignore
    BackendProperties,
)
from symengine import sympify  # type: ignore
from symengine.lib import symengine_wrapper  # type: ignore

import qiskit.circuit.library.standard_gates as qiskit_gates  # type: ignore
from pytket.architecture import Architecture, FullyConnected
from pytket.circuit import (
    Bit,
    CircBox,
    Circuit,
    Node,
    Op,
    OpType,
    QControlBox,
    Qubit,
    StatePreparationBox,
    Unitary1qBox,
    Unitary2qBox,
    Unitary3qBox,
    UnitType,
)
from pytket.passes import AutoRebase
from pytket.pauli import Pauli, QubitPauliString
from pytket.unit_id import _TEMP_BIT_NAME
from pytket.utils import (
    QubitPauliOperator,
    gen_term_sequence_circuit,
    permute_rows_cols_in_unitary,
)
from qiskit import (
    ClassicalRegister,
    QuantumCircuit,
    QuantumRegister,
)
from qiskit.circuit import (
    Barrier,
    Clbit,
    ControlledGate,
    Gate,
    Instruction,
    InstructionSet,
    Measure,
    Parameter,
    ParameterExpression,
    Reset,
)
from qiskit.circuit.library import (
    CRYGate,
    Initialize,
    PauliEvolutionGate,
    RYGate,
    StatePreparation,
    UnitaryGate,
)

if TYPE_CHECKING:
    from qiskit_ibm_runtime.ibm_backend import IBMBackend  # type: ignore
    from qiskit_ibm_runtime.models.backend_properties import Nduv

    from pytket.circuit import UnitID
    from qiskit.circuit.quantumcircuitdata import QuantumCircuitData  # type: ignore

_qiskit_gates_1q = {
    # Exact equivalents (same signature except for factor of pi in each parameter):
    qiskit_gates.HGate: OpType.H,
    qiskit_gates.IGate: OpType.noop,
    qiskit_gates.PhaseGate: OpType.U1,
    qiskit_gates.RGate: OpType.PhasedX,
    qiskit_gates.RXGate: OpType.Rx,
    qiskit_gates.RYGate: OpType.Ry,
    qiskit_gates.RZGate: OpType.Rz,
    qiskit_gates.SdgGate: OpType.Sdg,
    qiskit_gates.SGate: OpType.S,
    qiskit_gates.SXdgGate: OpType.SXdg,
    qiskit_gates.SXGate: OpType.SX,
    qiskit_gates.TdgGate: OpType.Tdg,
    qiskit_gates.TGate: OpType.T,
    qiskit_gates.U1Gate: OpType.U1,
    qiskit_gates.U2Gate: OpType.U2,
    qiskit_gates.U3Gate: OpType.U3,
    qiskit_gates.UGate: OpType.U3,
    qiskit_gates.XGate: OpType.X,
    qiskit_gates.YGate: OpType.Y,
    qiskit_gates.ZGate: OpType.Z,
}

_qiskit_gates_2q = {
    # Exact equivalents (same signature except for factor of pi in each parameter):
    qiskit_gates.CHGate: OpType.CH,
    qiskit_gates.CPhaseGate: OpType.CU1,
    qiskit_gates.CRXGate: OpType.CRx,
    qiskit_gates.CRYGate: OpType.CRy,
    qiskit_gates.CRZGate: OpType.CRz,
    qiskit_gates.CUGate: OpType.CU3,
    qiskit_gates.CU1Gate: OpType.CU1,
    qiskit_gates.CU3Gate: OpType.CU3,
    qiskit_gates.CXGate: OpType.CX,
    qiskit_gates.CSXGate: OpType.CSX,
    qiskit_gates.CYGate: OpType.CY,
    qiskit_gates.CZGate: OpType.CZ,
    qiskit_gates.ECRGate: OpType.ECR,
    qiskit_gates.iSwapGate: OpType.ISWAPMax,
    qiskit_gates.RXXGate: OpType.XXPhase,
    qiskit_gates.RYYGate: OpType.YYPhase,
    qiskit_gates.RZZGate: OpType.ZZPhase,
    qiskit_gates.SwapGate: OpType.SWAP,
}

_qiskit_gates_other = {
    # Exact equivalents (same signature except for factor of pi in each parameter):
    qiskit_gates.C3XGate: OpType.CnX,
    qiskit_gates.C4XGate: OpType.CnX,
    qiskit_gates.CCXGate: OpType.CCX,
    qiskit_gates.CCZGate: OpType.CnZ,
    qiskit_gates.CSwapGate: OpType.CSWAP,
    # Multi-controlled gates (qiskit expects a list of controls followed by the target):
    qiskit_gates.MCXGate: OpType.CnX,
    qiskit_gates.MCXGrayCode: OpType.CnX,
    qiskit_gates.MCXRecursive: OpType.CnX,
    qiskit_gates.MCXVChain: OpType.CnX,
    # Special types:
    Barrier: OpType.Barrier,
    Instruction: OpType.CircBox,
    Gate: OpType.CircBox,
    Measure: OpType.Measure,
    Reset: OpType.Reset,
    Initialize: OpType.StatePreparationBox,
    StatePreparation: OpType.StatePreparationBox,
}

_known_qiskit_gate = {**_qiskit_gates_1q, **_qiskit_gates_2q, **_qiskit_gates_other}

# Some qiskit gates are aliases (e.g. UGate and U3Gate).
# In such cases this reversal will select one or the other.
_known_qiskit_gate_rev = {v: k for k, v in _known_qiskit_gate.items()}

# Ensure U3 maps to UGate. (U3Gate deprecated in Qiskit but equivalent.)
_known_qiskit_gate_rev[OpType.U3] = qiskit_gates.UGate

# There is a bijective mapping, but requires some special parameter conversions
# tk1(a, b, c) = U(b, a-1/2, c+1/2) + phase(-(a+c)/2)
_known_qiskit_gate_rev[OpType.TK1] = qiskit_gates.UGate

# some gates are only equal up to global phase, support their conversion
# from tket -> qiskit
_known_gate_rev_phase = {
    optype: (qgate, 0.0) for optype, qgate in _known_qiskit_gate_rev.items()
}

_known_gate_rev_phase[OpType.V] = (qiskit_gates.SXGate, -0.25)
_known_gate_rev_phase[OpType.Vdg] = (qiskit_gates.SXdgGate, 0.25)

# use minor signature hacks to figure out the string names of qiskit Gate objects
_gate_str_2_optype: dict[str, OpType] = dict()
for gate, optype in _known_qiskit_gate.items():
    if gate in (
        UnitaryGate,
        Instruction,
        Gate,
        qiskit_gates.MCXGate,  # all of these have special (c*n)x names
        qiskit_gates.MCXGrayCode,
        qiskit_gates.MCXRecursive,
        qiskit_gates.MCXVChain,
    ):
        continue
    sig = signature(gate.__init__)
    # name is only a property of the instance, not the class
    # so initialize with the correct number of dummy variables
    n_params = len([p for p in sig.parameters.values() if p.default is p.empty]) - 1
    name = gate(*([1] * n_params)).name
    _gate_str_2_optype[name] = optype

_gate_str_2_optype_rev = {v: k for k, v in _gate_str_2_optype.items()}
# the aliasing of the name is ok in the reverse map
_gate_str_2_optype_rev[OpType.Unitary1qBox] = "unitary"


def _tk_gate_set(config: PulseBackendConfiguration) -> set[OpType]:
    """Set of tket gate types supported by the qiskit backend"""
    if config.simulator:
        gate_set = {
            _gate_str_2_optype[gate_str]
            for gate_str in config.basis_gates
            if gate_str in _gate_str_2_optype
        }.union({OpType.Measure, OpType.Reset, OpType.Barrier})
        return gate_set

    else:
        return {
            _gate_str_2_optype[gate_str]
            for gate_str in config.supported_instructions
            if gate_str in _gate_str_2_optype
        }


def _qpo_from_peg(peg: PauliEvolutionGate, qubits: list[Qubit]) -> QubitPauliOperator:
    op = peg.operator
    t = peg.params[0]
    qpodict = {}
    for p, c in zip(op.paulis, op.coeffs):
        if np.iscomplex(c):
            raise ValueError(f"Coefficient for Pauli {p} is non-real.")
        coeff = param_to_tk(t) * c
        qpslist = []
        pstr = p.to_label()
        for a in pstr:
            if a == "X":
                qpslist.append(Pauli.X)
            elif a == "Y":
                qpslist.append(Pauli.Y)
            elif a == "Z":
                qpslist.append(Pauli.Z)
            else:
                assert a == "I"
                qpslist.append(Pauli.I)
        qpodict[QubitPauliString(qubits, qpslist)] = coeff
    return QubitPauliOperator(qpodict)


def _string_to_circuit(
    circuit_string: str,
    n_qubits: int,
    qiskit_prep: Initialize | StatePreparation,
) -> Circuit:
    """Helper function to generate circuits for Initialize
    and StatePreparation objects built with strings"""

    circ = Circuit(n_qubits)
    # Check if Instruction is Initialize or Statepreparation
    # If Initialize, add resets
    if isinstance(qiskit_prep, Initialize):
        for qubit in circ.qubits:
            circ.Reset(qubit)

    # We iterate through the string in reverse to add the
    # gates in the correct order (endian-ness).
    for qubit_index, character in enumerate(reversed(circuit_string)):
        match character:
            case "0":
                pass
            case "1":
                circ.X(qubit_index)
            case "+":
                circ.H(qubit_index)
            case "-":
                circ.X(qubit_index)
                circ.H(qubit_index)
            case "r":
                circ.H(qubit_index)
                circ.S(qubit_index)
            case "l":
                circ.H(qubit_index)
                circ.Sdg(qubit_index)
            case _:
                raise ValueError(
                    f"Cannot parse string for character {character}. "
                    + "The supported characters are {'0', '1', '+', '-', 'r', 'l'}."
                )

    return circ


def _get_pytket_ctrl_state(bitstring: str, n_bits: int) -> tuple[bool, ...]:
    "Converts a little endian string '001'=1 (LE) to (1, 0, 0)."
    assert set(bitstring).issubset({"0", "1"})
    padded_bitstring = bitstring.zfill(n_bits)
    pytket_ctrl_state = reversed([bool(int(b)) for b in padded_bitstring])
    return tuple(pytket_ctrl_state)


def _all_bits_set(integer: int, n_bits: int) -> bool:
    return integer.bit_count() == n_bits


def _get_controlled_tket_optype(c_gate: ControlledGate) -> OpType:
    """Get a pytket contolled OpType from a qiskit ControlledGate."""

    # If the control state is not "all |1>", use QControlBox
    if not _all_bits_set(c_gate.ctrl_state, c_gate.num_ctrl_qubits):
        return OpType.QControlBox

    elif c_gate.base_class in _known_qiskit_gate:
        # First we check if the gate is in _known_qiskit_gate
        # this avoids CZ being converted to CnZ
        return _known_qiskit_gate[c_gate.base_class]

    match c_gate.base_gate.base_class:
        case qiskit_gates.RYGate:
            return OpType.CnRy
        case qiskit_gates.YGate:
            return OpType.CnY
        case qiskit_gates.ZGate:
            return OpType.CnZ
        case _:
            if (
                c_gate.base_gate.base_class in _known_qiskit_gate
                or c_gate.base_gate.base_class is UnitaryGate
            ):
                return OpType.QControlBox
            else:
                raise NotImplementedError(
                    "Conversion of qiskit ControlledGate with base gate "
                    + f"base gate {c_gate.base_gate}"
                    + "not implemented."
                )


def _optype_from_qiskit_instruction(instruction: Instruction) -> OpType:
    """Get a pytket OpType from a qiskit Instruction."""
    if isinstance(instruction, ControlledGate):
        return _get_controlled_tket_optype(instruction)
    try:
        optype = _known_qiskit_gate[instruction.base_class]
        return optype
    except KeyError:
        raise NotImplementedError(
            f"Conversion of qiskit's {instruction.name} instruction is "
            + "currently unsupported by qiskit_to_tk. Consider "
            + "using QuantumCircuit.decompose() before attempting "
            + "conversion."
        )


UnitaryBox = Unitary1qBox | Unitary2qBox | Unitary3qBox


def _get_unitary_box(unitary: NDArray[np.complex128], num_qubits: int) -> UnitaryBox:
    match num_qubits:
        case 1:
            assert unitary.shape == (2, 2)
            return Unitary1qBox(unitary)
        case 2:
            assert unitary.shape == (4, 4)
            return Unitary2qBox(unitary)
        case 3:
            assert unitary.shape == (8, 8)
            return Unitary3qBox(unitary)
        case _:
            raise NotImplementedError(
                f"Conversion of {num_qubits}-qubit unitary gates not supported."
            )


def _get_qcontrol_box(c_gate: ControlledGate, params: list[float]) -> QControlBox:
    qiskit_ctrl_state: str = bin(c_gate.ctrl_state)[2:]
    pytket_ctrl_state: tuple[bool, ...] = _get_pytket_ctrl_state(
        bitstring=qiskit_ctrl_state, n_bits=c_gate.num_ctrl_qubits
    )
    if isinstance(c_gate.base_gate, UnitaryGate):
        unitary = c_gate.base_gate.params[0]
        # Here we reverse the order of the columns to correct for endianness.
        new_unitary: NDArray[np.complex128] = permute_rows_cols_in_unitary(
            matrix=unitary,
            permutation=tuple(reversed(range(c_gate.base_gate.num_qubits))),
        )
        base_op: Op = _get_unitary_box(new_unitary, c_gate.base_gate.num_qubits)
    else:
        base_tket_gate: OpType = _known_qiskit_gate[c_gate.base_gate.base_class]

        base_op: Op = Op.create(base_tket_gate, params)  # type: ignore

    return QControlBox(
        base_op, n_controls=c_gate.num_ctrl_qubits, control_state=pytket_ctrl_state
    )


def _add_state_preparation(
    tkc: Circuit, qubits: list[Qubit], prep: Initialize | StatePreparation
) -> None:
    """Handles different cases of Initialize and StatePreparation
    and appends the appropriate state preparation to a Circuit instance."""

    # Check how Initialize or StatePrep is constructed
    # With a string, an int or an array of amplitudes
    if len(prep.params) != 1:
        if isinstance(prep.params[0], str):
            # Parse string to get the right single qubit gates
            circuit_string: str = "".join(prep.params)
            circuit = _string_to_circuit(
                circuit_string, prep.num_qubits, qiskit_prep=prep
            )
            tkc.add_circuit(circuit, qubits)
        else:
            amplitude_array: NDArray[np.complex128] = np.array(prep.params)
            pytket_state_prep_box = StatePreparationBox(
                amplitude_array, with_initial_reset=(type(prep) is Initialize)
            )

            # Need to reverse qubits here (endian-ness)
            reversed_qubits = list(reversed(qubits))
            tkc.add_gate(pytket_state_prep_box, reversed_qubits)
    elif isinstance(prep.params[0], complex):
        # convert int to a binary string and apply X for |1>
        integer_parameter = int(prep.params[0].real)
        bit_string = bin(integer_parameter)[2:]
        circuit = _string_to_circuit(bit_string, prep.num_qubits, qiskit_prep=prep)
        tkc.add_circuit(circuit, qubits)
    else:
        raise TypeError(
            "Unrecognised type of Instruction.params "
            + "when trying to convert Initialize or StatePreparation instruction."
        )


def _get_pytket_condition_kwargs(
    instruction: Instruction,
    cregmap: dict[str, ClassicalRegister],
    circuit: QuantumCircuit,
) -> dict[str, Any]:
    if type(instruction.condition[0]) is ClassicalRegister:
        cond_reg = cregmap[instruction.condition[0]]
        condition_kwargs = {
            "condition_bits": [cond_reg[k] for k in range(len(cond_reg))],
            "condition_value": instruction.condition[1],
        }
        return condition_kwargs
    elif type(instruction.condition[0]) is Clbit:
        # .find_bit() returns type:
        #    tuple[index, list[tuple[ClassicalRegister, index]]]
        # We assume each bit belongs to exactly one register.
        index = circuit.find_bit(instruction.condition[0])[0]
        register = circuit.find_bit(instruction.condition[0])[1][0][0]
        cond_reg = cregmap[register]
        condition_kwargs = {
            "condition_bits": [cond_reg[index]],
            "condition_value": instruction.condition[1],
        }
        return condition_kwargs
    else:
        raise NotImplementedError("condition must contain classical bit or register")


def _build_circbox(instr: Instruction, circuit: QuantumCircuit) -> CircBox:
    qregs = [QuantumRegister(instr.num_qubits, "q")] if instr.num_qubits > 0 else []
    cregs = [ClassicalRegister(instr.num_clbits, "c")] if instr.num_clbits > 0 else []
    builder = CircuitBuilder(qregs, cregs)
    builder.add_qiskit_data(circuit, instr.definition)
    subc = builder.circuit()
    subc.name = instr.name
    return CircBox(subc)


class CircuitBuilder:
    def __init__(
        self,
        qregs: list[QuantumRegister],
        cregs: Optional[list[ClassicalRegister]] = None,
        name: Optional[str] = None,
        phase: Optional[sympy.Expr] = None,
    ):
        self.qregs = qregs
        self.cregs = [] if cregs is None else cregs
        self.qbmap = {}
        self.cbmap = {}
        if name is not None:
            self.tkc = Circuit(name=name)
        else:
            self.tkc = Circuit()
        if phase is not None:
            self.tkc.add_phase(phase)
        for reg in qregs:
            self.tkc.add_q_register(reg.name, len(reg))
            for i, qb in enumerate(reg):
                self.qbmap[qb] = Qubit(reg.name, i)
        self.cregmap = {}
        for reg in self.cregs:
            tk_reg = self.tkc.add_c_register(reg.name, len(reg))
            self.cregmap.update({reg: tk_reg})
            for i, cb in enumerate(reg):
                self.cbmap[cb] = Bit(reg.name, i)

    def circuit(self) -> Circuit:
        return self.tkc

    def add_qiskit_data(
        self, circuit: QuantumCircuit, data: Optional["QuantumCircuitData"] = None
    ) -> None:
        data = data or circuit.data
        for datum in data:
            instr, qargs, cargs = datum.operation, datum.qubits, datum.clbits

            qubits: list[Qubit] = [self.qbmap[qbit] for qbit in qargs]
            bits: list[Bit] = [self.cbmap[bit] for bit in cargs]

            condition_kwargs = {}
            if instr.condition is not None:
                condition_kwargs = _get_pytket_condition_kwargs(
                    instruction=instr,
                    cregmap=self.cregmap,
                    circuit=circuit,
                )

            optype = None
            if type(instr) not in (PauliEvolutionGate, UnitaryGate):
                # Handling of PauliEvolutionGate and UnitaryGate below
                optype = _optype_from_qiskit_instruction(instruction=instr)

            if optype == OpType.QControlBox:
                params = [param_to_tk(p) for p in instr.base_gate.params]
                q_ctrl_box = _get_qcontrol_box(c_gate=instr, params=params)
                self.tkc.add_qcontrolbox(q_ctrl_box, qubits)

            elif optype == OpType.StatePreparationBox:
                # Append OpType found by stateprep helpers
                _add_state_preparation(self.tkc, qubits, instr)

            elif type(instr) is PauliEvolutionGate:
                qpo = _qpo_from_peg(instr, qubits)
                empty_circ = Circuit(len(qargs))
                circ = gen_term_sequence_circuit(qpo, empty_circ)
                ccbox = CircBox(circ)
                self.tkc.add_circbox(ccbox, qubits)

            elif type(instr) is UnitaryGate:
                unitary = cast(NDArray[np.complex128], instr.params[0])
                if len(qubits) == 0:
                    # If the UnitaryGate acts on no qubits, we add a phase.
                    self.tkc.add_phase(np.angle(unitary[0][0]) / np.pi)
                else:
                    unitary_box = _get_unitary_box(
                        unitary=unitary, num_qubits=instr.num_qubits
                    )
                    self.tkc.add_gate(
                        unitary_box,
                        list(reversed(qubits)),
                        **condition_kwargs,
                    )

            elif optype == OpType.Barrier:
                self.tkc.add_barrier(qubits)

            elif optype == OpType.CircBox:
                circbox = _build_circbox(instr, circuit)
                self.tkc.add_circbox(circbox, qubits + bits, **condition_kwargs)  # type: ignore

            elif optype == OpType.CU3 and type(instr) is qiskit_gates.CUGate:
                if instr.params[-1] == 0:
                    self.tkc.add_gate(
                        optype,
                        [param_to_tk(p) for p in instr.params[:-1]],
                        qubits,
                        **condition_kwargs,
                    )
                else:
                    raise NotImplementedError("CUGate with nonzero phase")
            else:
                params = [param_to_tk(p) for p in instr.params]
                self.tkc.add_gate(optype, params, qubits + bits, **condition_kwargs)  # type: ignore


def qiskit_to_tk(qcirc: QuantumCircuit, preserve_param_uuid: bool = False) -> Circuit:
    """
    Converts a qiskit :py:class:`qiskit.QuantumCircuit` to a pytket :py:class:`Circuit`.

    :param qcirc: A circuit to be converted
    :param preserve_param_uuid: Whether to preserve symbolic Parameter uuids
        by appending them to the tket Circuit symbol names as "_UUID:<uuid>".
        This can be useful if you want to reassign Parameters after conversion
        to tket and back, as it is necessary for Parameter object equality
        to be preserved.
    :return: The converted circuit
    """
    circ_name = qcirc.name
    # Parameter uses a hidden _uuid for equality check
    # we optionally preserve this in parameter name for later use
    if preserve_param_uuid:
        updates = {p: Parameter(f"{p.name}_UUID:{p._uuid}") for p in qcirc.parameters}
        qcirc = cast(QuantumCircuit, qcirc.assign_parameters(updates))

    builder = CircuitBuilder(
        qregs=qcirc.qregs,
        cregs=qcirc.cregs,
        name=circ_name,
        phase=param_to_tk(qcirc.global_phase),
    )
    builder.add_qiskit_data(qcirc)
    return builder.circuit()


def _get_qiskit_control_state(bool_list: list[bool]) -> str:
    return "".join(str(int(b)) for b in bool_list)[::-1]


def param_to_tk(p: float | ParameterExpression) -> sympy.Expr:
    if isinstance(p, ParameterExpression):
        symexpr = p._symbol_expr
        try:
            return symexpr._sympy_() / sympy.pi
        except AttributeError:
            return symexpr / sympy.pi
    else:
        return p / sympy.pi


def param_to_qiskit(
    p: sympy.Expr, symb_map: dict[Parameter, sympy.Symbol]
) -> float | ParameterExpression:
    ppi = p * sympy.pi
    if len(ppi.free_symbols) == 0:
        return float(ppi.evalf())
    else:
        return ParameterExpression(symb_map, sympify(ppi))


def _get_params(
    op: Op, symb_map: dict[Parameter, sympy.Symbol]
) -> list[float | ParameterExpression]:
    return [param_to_qiskit(p, symb_map) for p in op.params]


def append_tk_command_to_qiskit(
    op: "Op",
    args: list["UnitID"],
    qcirc: QuantumCircuit,
    qregmap: dict[str, QuantumRegister],
    cregmap: dict[str, ClassicalRegister],
    symb_map: dict[Parameter, sympy.Symbol],
    range_preds: dict[Bit, tuple[list["UnitID"], int]],
) -> InstructionSet:
    optype = op.type
    if optype == OpType.Measure:
        qubit = args[0]
        bit = args[1]
        qb = qregmap[qubit.reg_name][qubit.index[0]]
        b = cregmap[bit.reg_name][bit.index[0]]
        return qcirc.measure(qb, b)

    if optype == OpType.Reset:
        qb = qregmap[args[0].reg_name][args[0].index[0]]
        return qcirc.reset(qb)

    if optype in [OpType.CircBox, OpType.ExpBox, OpType.PauliExpBox, OpType.CustomGate]:
        subcircuit = op.get_circuit()  # type: ignore
        subqc = tk_to_qiskit(subcircuit)
        qargs = []
        cargs = []
        for a in args:
            if a.type == UnitType.qubit:
                qargs.append(qregmap[a.reg_name][a.index[0]])
            else:
                cargs.append(cregmap[a.reg_name][a.index[0]])
        if optype == OpType.CustomGate:
            instruc = subqc.to_gate()
            instruc.name = op.get_name()
        else:
            instruc = subqc.to_instruction()
        return qcirc.append(instruc, qargs, cargs)
    if optype in [OpType.Unitary1qBox, OpType.Unitary2qBox, OpType.Unitary3qBox]:
        qargs = [qregmap[q.reg_name][q.index[0]] for q in args]
        u = op.get_matrix()  # type: ignore
        g = UnitaryGate(u, label="unitary")
        # Note reversal of qubits, to account for endianness (pytket unitaries are
        # ILO-BE == DLO-LE; qiskit unitaries are ILO-LE == DLO-BE).
        return qcirc.append(g, qargs=list(reversed(qargs)))
    if optype == OpType.StatePreparationBox:
        qargs = [qregmap[q.reg_name][q.index[0]] for q in args]
        statevector_array = op.get_statevector()  # type: ignore
        # check if the StatePreparationBox contains resets
        if op.with_initial_reset():  # type: ignore
            initializer = Initialize(statevector_array)
            return qcirc.append(initializer, qargs=list(reversed(qargs)))
        else:
            qiskit_state_prep_box = StatePreparation(statevector_array)
            return qcirc.append(qiskit_state_prep_box, qargs=list(reversed(qargs)))

    if optype == OpType.QControlBox:
        assert isinstance(op, QControlBox)
        qargs = [qregmap[q.reg_name][q.index[0]] for q in args]
        pytket_control_state: list[bool] = op.get_control_state_bits()
        qiskit_control_state: str = _get_qiskit_control_state(pytket_control_state)
        try:
            gatetype, phase = _known_gate_rev_phase[op.get_op().type]
        except KeyError:
            raise NotImplementedError(
                "Conversion of QControlBox with base gate"
                + f"{op.get_op()} not supported by tk_to_qiskit."
            )
        params = _get_params(op.get_op(), symb_map)
        operation = gatetype(*params)
        return qcirc.append(
            operation.control(
                num_ctrl_qubits=op.get_n_controls(), ctrl_state=qiskit_control_state
            ),
            qargs=qargs,
        )

    if optype == OpType.Barrier:
        if any(q.type == UnitType.bit for q in args):
            raise NotImplementedError(
                "Qiskit Barriers are not defined for classical bits."
            )
        qargs = [qregmap[q.reg_name][q.index[0]] for q in args]
        g = Barrier(len(args))
        return qcirc.append(g, qargs=qargs)
    if optype == OpType.RangePredicate:
        if op.lower != op.upper:  # type: ignore
            raise NotImplementedError
        range_preds[args[-1]] = (args[:-1], op.lower)  # type: ignore
        # attach predicate to bit,
        # subsequent conditional will handle it
        return Instruction("", 0, 0, [])
    if optype == OpType.Conditional:
        if op.op.type == OpType.Phase:  # type: ignore
            # conditional phase not supported
            return InstructionSet()
        if args[0] in range_preds:
            assert op.value == 1  # type: ignore
            condition_bits, value = range_preds[args[0]]  # type: ignore
            del range_preds[args[0]]  # type: ignore
            args = condition_bits + args[1:]
            width = len(condition_bits)
        else:
            width = op.width  # type: ignore
            value = op.value  # type: ignore
        regname = args[0].reg_name
        for i, a in enumerate(args[:width]):
            if a.reg_name != regname:
                raise NotImplementedError("Conditions can only use a single register")
        instruction = append_tk_command_to_qiskit(
            op.op,  # type: ignore
            args[width:],
            qcirc,
            qregmap,
            cregmap,
            symb_map,
            range_preds,
        )
        if len(cregmap[regname]) == width:
            for i, a in enumerate(args[:width]):
                if a.index != [i]:
                    raise NotImplementedError(
                        """Conditions must be an entire register in\
 order or only one bit of one register"""
                    )

            instruction.c_if(cregmap[regname], value)
        elif width == 1:
            instruction.c_if(cregmap[regname][args[0].index[0]], value)
        else:
            raise NotImplementedError(
                """Conditions must be an entire register in\
order or only one bit of one register"""
            )

        return instruction
    # normal gates
    qargs = [qregmap[q.reg_name][q.index[0]] for q in args]
    if optype == OpType.CnX:
        return qcirc.mcx(qargs[:-1], qargs[-1])
    if optype == OpType.CnY:
        return qcirc.append(qiskit_gates.YGate().control(len(qargs) - 1), qargs)
    if optype == OpType.CnZ:
        new_gate = qiskit_gates.ZGate().control(len(qargs) - 1)
        new_gate.name = "mcz"
        return qcirc.append(new_gate, qargs)
    if optype == OpType.CnRy:
        # might as well do a bit more checking
        assert len(op.params) == 1
        alpha = param_to_qiskit(op.params[0], symb_map)
        assert len(qargs) >= 2
        if len(qargs) == 2:
            # presumably more efficient; single control only
            new_gate = CRYGate(alpha)
        else:
            new_gate = RYGate(alpha).control(len(qargs) - 1)
        qcirc.append(new_gate, qargs)
        return qcirc

    if optype == OpType.CU3:
        params = _get_params(op, symb_map) + [0]
        return qcirc.append(qiskit_gates.CUGate(*params), qargs=qargs)

    if optype == OpType.TK1:
        params = _get_params(op, symb_map)
        half = ParameterExpression(symb_map, sympify(sympy.pi / 2))
        qcirc.global_phase += -params[0] / 2 - params[2] / 2
        return qcirc.append(
            qiskit_gates.UGate(params[1], params[0] - half, params[2] + half),
            qargs=qargs,
        )

    if optype == OpType.Phase:
        params = _get_params(op, symb_map)
        assert len(params) == 1
        qcirc.global_phase += params[0]
        return InstructionSet()

    # others are direct translations
    try:
        gatetype, phase = _known_gate_rev_phase[optype]
    except KeyError as error:
        raise NotImplementedError(
            "Cannot convert tket Op to Qiskit gate: " + op.get_name()
        ) from error
    params = _get_params(op, symb_map)
    g = gatetype(*params)
    if type(phase) is float:
        qcirc.global_phase += phase * np.pi
    else:
        qcirc.global_phase += sympify(phase * sympy.pi)
    return qcirc.append(g, qargs=qargs)


# The set of tket gates that can be converted directly to qiskit gates
_supported_tket_gates = set(_known_gate_rev_phase.keys())

_additional_multi_controlled_gates = {OpType.CnY, OpType.CnZ, OpType.CnRy}

# tket gates which are protected from being decomposed in the rebase
_protected_tket_gates = (
    _supported_tket_gates
    | _additional_multi_controlled_gates
    | {
        OpType.Unitary1qBox,
        OpType.Unitary2qBox,
        OpType.Unitary3qBox,
        OpType.QControlBox,
    }
    | {OpType.CustomGate}
)

# This is a rebase to the set of tket gates which have an exact substitution in qiskit
supported_gate_rebase = AutoRebase(_protected_tket_gates)


def _has_implicit_permutation(circ: Circuit) -> bool:
    return any(q0 != q1 for q0, q1 in circ.implicit_qubit_permutation().items())


def tk_to_qiskit(
    tkcirc: Circuit, replace_implicit_swaps: bool = False
) -> QuantumCircuit:
    """
    Converts a pytket :py:class:`Circuit` to a qiskit :py:class:`qiskit.QuantumCircuit`.

    In many cases there will be a qiskit gate to exactly replace each tket gate.
    If no exact replacement can be found for a part of the circuit then an equivalent
    circuit will be returned using the tket gates which are supported in qiskit.

    :param tkcirc: A :py:class:`Circuit` to be converted
    :param replace_implicit_swaps: Implement implicit permutation by adding SWAPs
        to the end of the circuit.
    :return: The converted circuit
    """
    tkc = tkcirc.copy()  # Make a local copy of tkcirc
    if replace_implicit_swaps:
        tkc.replace_implicit_wire_swaps()

    if _has_implicit_permutation(tkcirc) and not replace_implicit_swaps:
        warnings.warn(
            "The pytket Circuit contains implicit qubit permutations"
            + " which aren't handled by default."
            + " Consider using the replace_implicit_swaps flag in tk_to_qiskit or"
            + " replacing them using Circuit.replace_implicit_swaps()."
        )

    qcirc = QuantumCircuit(name=tkc.name)
    qreg_sizes: dict[str, int] = {}
    for qb in tkc.qubits:
        if len(qb.index) != 1:
            raise NotImplementedError("Qiskit registers must use a single index")
        if (qb.reg_name not in qreg_sizes) or (qb.index[0] >= qreg_sizes[qb.reg_name]):
            qreg_sizes.update({qb.reg_name: qb.index[0] + 1})
    c_regs = tkcirc.c_registers
    if set(bit for reg in c_regs for bit in reg) != set(tkcirc.bits):
        raise NotImplementedError("Bit registers must be singly indexed from zero")
    qregmap = {}
    for reg_name, size in qreg_sizes.items():
        qis_reg = QuantumRegister(size, reg_name)
        qregmap.update({reg_name: qis_reg})
        qcirc.add_register(qis_reg)
    cregmap = {}
    for c_reg in c_regs:
        if c_reg.name != _TEMP_BIT_NAME:
            qis_reg = ClassicalRegister(c_reg.size, c_reg.name)
            cregmap.update({c_reg.name: qis_reg})
            qcirc.add_register(qis_reg)
    symb_map = {Parameter(str(s)): s for s in tkc.free_symbols()}
    range_preds: dict[Bit, tuple[list[UnitID], int]] = dict()

    # Apply a rebase to the set of pytket gates which have replacements in qiskit
    supported_gate_rebase.apply(tkc)

    for command in tkc:
        append_tk_command_to_qiskit(
            command.op, command.args, qcirc, qregmap, cregmap, symb_map, range_preds
        )
    qcirc.global_phase += param_to_qiskit(tkc.phase, symb_map)

    # if UUID stored in name, set parameter uuids accordingly (see qiskit_to_tk)
    updates = dict()
    for p in qcirc.parameters:
        name_spl = p.name.split("_UUID:", 2)
        if len(name_spl) == 2:
            p_name, uuid_str = name_spl
            uuid = UUID(uuid_str)
            # See Parameter.__init__() in qiskit/circuit/parameter.py.
            new_p = Parameter(p_name)
            new_p._uuid = uuid
            new_p._parameter_keys = frozenset(
                ((symengine_wrapper.Symbol(p_name), uuid),)
            )
            new_p._hash = hash((new_p._parameter_keys, new_p._symbol_expr))
            updates[p] = new_p
    qcirc.assign_parameters(updates, inplace=True)

    return qcirc


def process_characterisation(backend: "IBMBackend") -> dict[str, Any]:
    """Convert a :py:class:`qiskit_ibm_runtime.ibm_backend.IBMBackend` to a
    dictionary containing device Characteristics

    :param backend: A backend to be converted
    :return: A dictionary containing device characteristics
    """
    config = backend.configuration()
    props = backend.properties()
    return process_characterisation_from_config(config, props)


def process_characterisation_from_config(
    config: PulseBackendConfiguration, properties: Optional[BackendProperties]
) -> dict[str, Any]:
    """Obtain a dictionary containing device Characteristics given config and props.

    :param config: A IBMQ configuration object
    :param properties: An optional IBMQ properties object
    :return: A dictionary containing device characteristics
    """

    # TODO explicitly check for and separate 1 and 2 qubit gates
    def return_value_if_found(iterator: Iterable["Nduv"], name: str) -> Optional[Any]:
        try:
            first_found = next(filter(lambda item: item.name == name, iterator))
        except StopIteration:
            return None
        if hasattr(first_found, "value"):
            return first_found.value
        return None

    coupling_map = config.coupling_map
    n_qubits = config.n_qubits
    if coupling_map is None:
        # Assume full connectivity
        arc: FullyConnected | Architecture = FullyConnected(n_qubits)
    else:
        arc = Architecture(coupling_map)

    link_errors: dict = defaultdict(dict)
    node_errors: dict = defaultdict(dict)
    readout_errors: dict = {}

    t1_times = []
    t2_times = []
    frequencies = []
    gate_times = []

    if properties is not None:
        for index, qubit_info in enumerate(properties.qubits):
            t1_times.append([index, return_value_if_found(qubit_info, "T1")])
            t2_times.append([index, return_value_if_found(qubit_info, "T2")])
            frequencies.append([index, return_value_if_found(qubit_info, "frequency")])
            # readout error as a symmetric 2x2 matrix
            offdiag = return_value_if_found(qubit_info, "readout_error")
            if offdiag:
                diag = 1.0 - offdiag
                readout_errors[index] = [[diag, offdiag], [offdiag, diag]]
            else:
                readout_errors[index] = None

        for gate in properties.gates:
            name = gate.gate
            if name in _gate_str_2_optype:
                optype = _gate_str_2_optype[name]
                qubits = gate.qubits
                gate_error = return_value_if_found(gate.parameters, "gate_error")
                gate_error = gate_error if gate_error else 0.0
                gate_length = return_value_if_found(gate.parameters, "gate_length")
                gate_length = gate_length if gate_length else 0.0
                gate_times.append([name, qubits, gate_length])
                # add gate fidelities to their relevant lists
                if len(qubits) == 1:
                    node_errors[qubits[0]].update({optype: gate_error})
                elif len(qubits) == 2:
                    link_errors[tuple(qubits)].update({optype: gate_error})
                    opposite_link = tuple(qubits[::-1])
                    if opposite_link not in coupling_map:
                        # to simulate a worse reverse direction square the fidelity
                        link_errors[opposite_link].update({optype: 2 * gate_error})

    # map type (k1 -> k2) -> v[k1] -> v[k2]
    K1 = TypeVar("K1")
    K2 = TypeVar("K2")
    V = TypeVar("V")
    convert_keys_t = Callable[[Callable[[K1], K2], dict[K1, V]], dict[K2, V]]

    # convert qubits to architecture Nodes
    convert_keys: convert_keys_t = lambda f, d: {  # noqa: E731
        f(k): v for k, v in d.items()
    }

    node_errors = convert_keys(lambda q: Node(q), node_errors)
    link_errors = convert_keys(lambda p: (Node(p[0]), Node(p[1])), link_errors)
    readout_errors = convert_keys(lambda q: Node(q), readout_errors)

    characterisation: dict[str, Any] = dict()
    characterisation["NodeErrors"] = node_errors
    characterisation["EdgeErrors"] = link_errors
    characterisation["ReadoutErrors"] = readout_errors
    characterisation["Architecture"] = arc
    characterisation["t1times"] = t1_times
    characterisation["t2times"] = t2_times
    characterisation["Frequencies"] = frequencies
    characterisation["GateTimes"] = gate_times

    return characterisation


def get_avg_characterisation(
    characterisation: dict[str, Any],
) -> dict[str, dict[Node, float]]:
    """
    Convert gate-specific characterisation into readout, one- and two-qubit errors

    Used to convert a typical output from `process_characterisation` into an input
    noise characterisation for NoiseAwarePlacement
    """

    K = TypeVar("K")
    V1 = TypeVar("V1")
    V2 = TypeVar("V2")
    map_values_t = Callable[[Callable[[V1], V2], dict[K, V1]], dict[K, V2]]
    map_values: map_values_t = lambda f, d: {  # noqa: E731
        k: f(v) for k, v in d.items()
    }

    node_errors = cast(dict[Node, dict[OpType, float]], characterisation["NodeErrors"])
    link_errors = cast(
        dict[tuple[Node, Node], dict[OpType, float]], characterisation["EdgeErrors"]
    )
    readout_errors = cast(
        dict[Node, list[list[float]]], characterisation["ReadoutErrors"]
    )

    avg: Callable[[dict[Any, float]], float] = lambda xs: sum(  # noqa: E731
        xs.values()
    ) / len(xs)
    avg_mat: Callable[[list[list[float]]], float] = (  # noqa: E731
        lambda xs: (xs[0][1] + xs[1][0]) / 2.0
    )

    avg_readout_errors = map_values(avg_mat, readout_errors)
    avg_node_errors = map_values(avg, node_errors)
    avg_link_errors = map_values(avg, link_errors)

    return {
        "node_errors": avg_node_errors,
        "edge_errors": avg_link_errors,
        "readout_errors": avg_readout_errors,
    }<|MERGE_RESOLUTION|>--- conflicted
+++ resolved
@@ -13,14 +13,9 @@
 # limitations under the License.
 
 
-<<<<<<< HEAD
-"""Methods to allow conversion between Qiskit and pytket circuit classes"""
-
-=======
 """Methods to allow conversion between Qiskit and pytket circuit classes
 """
 import warnings
->>>>>>> ffbf31a6
 from collections import defaultdict
 from collections.abc import Iterable
 from inspect import signature
