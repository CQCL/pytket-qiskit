# Copyright 2019-2024 Quantinuum
#
# Licensed under the Apache License, Version 2.0 (the "License");
# you may not use this file except in compliance with the License.
# You may obtain a copy of the License at
#
#     http://www.apache.org/licenses/LICENSE-2.0
#
# Unless required by applicable law or agreed to in writing, software
# distributed under the License is distributed on an "AS IS" BASIS,
# WITHOUT WARRANTIES OR CONDITIONS OF ANY KIND, either express or implied.
# See the License for the specific language governing permissions and
# limitations under the License.


"""Methods to allow conversion between Qiskit and pytket circuit classes
"""
from collections import defaultdict
from typing import (
    Callable,
<<<<<<< HEAD
=======
    Optional,
>>>>>>> 70387616
    Union,
    Optional,
    Any,
    Iterable,
    cast,
    TypeVar,
    TYPE_CHECKING,
)
from inspect import signature
from uuid import UUID

import numpy as np
from numpy.typing import NDArray
from symengine import sympify  # type: ignore
from symengine.lib import symengine_wrapper  # type: ignore

import sympy
import qiskit.circuit.library.standard_gates as qiskit_gates  # type: ignore
from qiskit import (
    ClassicalRegister,
    QuantumCircuit,
    QuantumRegister,
)
from qiskit.circuit import (
    Barrier,
    Instruction,
    InstructionSet,
    Gate,
    ControlledGate,
    Measure,
    Parameter,
    ParameterExpression,
    Reset,
    Clbit,
)
from qiskit.circuit.library import (
    CRYGate,
    RYGate,
    PauliEvolutionGate,
    StatePreparation,
    UnitaryGate,
    Initialize,
)
from qiskit.providers.models import BackendProperties, QasmBackendConfiguration  # type: ignore

from pytket.circuit import (
    CircBox,
    Circuit,
    Node,
    Op,
    OpType,
    Unitary1qBox,
    Unitary2qBox,
    Unitary3qBox,
    UnitType,
    Bit,
    Qubit,
    QControlBox,
    StatePreparationBox,
)
from pytket.unit_id import _TEMP_BIT_NAME
from pytket.pauli import Pauli, QubitPauliString
from pytket.architecture import Architecture, FullyConnected
from pytket.utils import QubitPauliOperator, gen_term_sequence_circuit
from pytket.passes import RebaseCustom

if TYPE_CHECKING:
    from qiskit.providers.backend import BackendV1  # type: ignore
    from qiskit.providers.models.backendproperties import Nduv  # type: ignore
    from qiskit.circuit.quantumcircuitdata import QuantumCircuitData  # type: ignore
    from pytket.circuit import Op, UnitID

_qiskit_gates_1q = {
    # Exact equivalents (same signature except for factor of pi in each parameter):
    qiskit_gates.HGate: OpType.H,
    qiskit_gates.IGate: OpType.noop,
    qiskit_gates.PhaseGate: OpType.U1,
    qiskit_gates.RGate: OpType.PhasedX,
    qiskit_gates.RXGate: OpType.Rx,
    qiskit_gates.RYGate: OpType.Ry,
    qiskit_gates.RZGate: OpType.Rz,
    qiskit_gates.SdgGate: OpType.Sdg,
    qiskit_gates.SGate: OpType.S,
    qiskit_gates.SXdgGate: OpType.SXdg,
    qiskit_gates.SXGate: OpType.SX,
    qiskit_gates.TdgGate: OpType.Tdg,
    qiskit_gates.TGate: OpType.T,
    qiskit_gates.U1Gate: OpType.U1,
    qiskit_gates.U2Gate: OpType.U2,
    qiskit_gates.U3Gate: OpType.U3,
    qiskit_gates.UGate: OpType.U3,
    qiskit_gates.XGate: OpType.X,
    qiskit_gates.YGate: OpType.Y,
    qiskit_gates.ZGate: OpType.Z,
}

_qiskit_gates_2q = {
    # Exact equivalents (same signature except for factor of pi in each parameter):
    qiskit_gates.CHGate: OpType.CH,
    qiskit_gates.CPhaseGate: OpType.CU1,
    qiskit_gates.CRXGate: OpType.CRx,
    qiskit_gates.CRYGate: OpType.CRy,
    qiskit_gates.CRZGate: OpType.CRz,
    qiskit_gates.CUGate: OpType.CU3,
    qiskit_gates.CU1Gate: OpType.CU1,
    qiskit_gates.CU3Gate: OpType.CU3,
    qiskit_gates.CXGate: OpType.CX,
    qiskit_gates.CSXGate: OpType.CSX,
    qiskit_gates.CYGate: OpType.CY,
    qiskit_gates.CZGate: OpType.CZ,
    qiskit_gates.ECRGate: OpType.ECR,
    qiskit_gates.iSwapGate: OpType.ISWAPMax,
    qiskit_gates.RXXGate: OpType.XXPhase,
    qiskit_gates.RYYGate: OpType.YYPhase,
    qiskit_gates.RZZGate: OpType.ZZPhase,
    qiskit_gates.SwapGate: OpType.SWAP,
}

_qiskit_gates_other = {
    # Exact equivalents (same signature except for factor of pi in each parameter):
    qiskit_gates.C3XGate: OpType.CnX,
    qiskit_gates.C4XGate: OpType.CnX,
    qiskit_gates.CCXGate: OpType.CCX,
    qiskit_gates.CCZGate: OpType.CnZ,
    qiskit_gates.CSwapGate: OpType.CSWAP,
    # Multi-controlled gates (qiskit expects a list of controls followed by the target):
    qiskit_gates.MCXGate: OpType.CnX,
    qiskit_gates.MCXGrayCode: OpType.CnX,
    qiskit_gates.MCXRecursive: OpType.CnX,
    qiskit_gates.MCXVChain: OpType.CnX,
    # Special types:
    Barrier: OpType.Barrier,
    Instruction: OpType.CircBox,
    Gate: OpType.CircBox,
    Measure: OpType.Measure,
    Reset: OpType.Reset,
    Initialize: OpType.StatePreparationBox,
    StatePreparation: OpType.StatePreparationBox,
}

_known_qiskit_gate = {**_qiskit_gates_1q, **_qiskit_gates_2q, **_qiskit_gates_other}

# Some qiskit gates are aliases (e.g. UGate and U3Gate).
# In such cases this reversal will select one or the other.
_known_qiskit_gate_rev = {v: k for k, v in _known_qiskit_gate.items()}

# Ensure U3 maps to UGate. (U3Gate deprecated in Qiskit but equivalent.)
_known_qiskit_gate_rev[OpType.U3] = qiskit_gates.UGate

# There is a bijective mapping, but requires some special parameter conversions
# tk1(a, b, c) = U(b, a-1/2, c+1/2) + phase(-(a+c)/2)
_known_qiskit_gate_rev[OpType.TK1] = qiskit_gates.UGate

# some gates are only equal up to global phase, support their conversion
# from tket -> qiskit
_known_gate_rev_phase = {
    optype: (qgate, 0.0) for optype, qgate in _known_qiskit_gate_rev.items()
}

_known_gate_rev_phase[OpType.V] = (qiskit_gates.SXGate, -0.25)
_known_gate_rev_phase[OpType.Vdg] = (qiskit_gates.SXdgGate, 0.25)

# use minor signature hacks to figure out the string names of qiskit Gate objects
_gate_str_2_optype: dict[str, OpType] = dict()
for gate, optype in _known_qiskit_gate.items():
    if gate in (
        UnitaryGate,
        Instruction,
        Gate,
        qiskit_gates.MCXGate,  # all of these have special (c*n)x names
        qiskit_gates.MCXGrayCode,
        qiskit_gates.MCXRecursive,
        qiskit_gates.MCXVChain,
    ):
        continue
    sig = signature(gate.__init__)
    # name is only a property of the instance, not the class
    # so initialize with the correct number of dummy variables
    n_params = len([p for p in sig.parameters.values() if p.default is p.empty]) - 1
    name = gate(*([1] * n_params)).name
    _gate_str_2_optype[name] = optype

_gate_str_2_optype_rev = {v: k for k, v in _gate_str_2_optype.items()}
# the aliasing of the name is ok in the reverse map
_gate_str_2_optype_rev[OpType.Unitary1qBox] = "unitary"


def _tk_gate_set(config: QasmBackendConfiguration) -> set[OpType]:
    """Set of tket gate types supported by the qiskit backend"""
    if config.simulator:
        gate_set = {
            _gate_str_2_optype[gate_str]
            for gate_str in config.basis_gates
            if gate_str in _gate_str_2_optype
        }.union({OpType.Measure, OpType.Reset, OpType.Barrier})
        return gate_set

    else:
        return {
            _gate_str_2_optype[gate_str]
            for gate_str in config.supported_instructions
            if gate_str in _gate_str_2_optype
        }


def _qpo_from_peg(peg: PauliEvolutionGate, qubits: list[Qubit]) -> QubitPauliOperator:
    op = peg.operator
    t = peg.params[0]
    qpodict = {}
    for p, c in zip(op.paulis, op.coeffs):
        if np.iscomplex(c):
            raise ValueError("Coefficient for Pauli {} is non-real.".format(p))
        coeff = param_to_tk(t) * c
        qpslist = []
        pstr = p.to_label()
        for a in pstr:
            if a == "X":
                qpslist.append(Pauli.X)
            elif a == "Y":
                qpslist.append(Pauli.Y)
            elif a == "Z":
                qpslist.append(Pauli.Z)
            else:
                assert a == "I"
                qpslist.append(Pauli.I)
        qpodict[QubitPauliString(qubits, qpslist)] = coeff
    return QubitPauliOperator(qpodict)


def _string_to_circuit(
    circuit_string: str,
    n_qubits: int,
    qiskit_prep: Initialize | StatePreparation,
) -> Circuit:
    """Helper function to generate circuits for Initialize
    and StatePreparation objects built with strings"""

    circ = Circuit(n_qubits)
    # Check if Instruction is Initialize or Statepreparation
    # If Initialize, add resets
    if isinstance(qiskit_prep, Initialize):
        for qubit in circ.qubits:
            circ.Reset(qubit)

    # We iterate through the string in reverse to add the
    # gates in the correct order (endian-ness).
    for qubit_index, character in enumerate(reversed(circuit_string)):
        match character:
            case "0":
                pass
            case "1":
                circ.X(qubit_index)
            case "+":
                circ.H(qubit_index)
            case "-":
                circ.X(qubit_index)
                circ.H(qubit_index)
            case "r":
                circ.H(qubit_index)
                circ.S(qubit_index)
            case "l":
                circ.H(qubit_index)
                circ.Sdg(qubit_index)
            case _:
                raise ValueError(
                    f"Cannot parse string for character {character}. "
                    + "The supported characters are {'0', '1', '+', '-', 'r', 'l'}."
                )

    return circ


def _get_controlled_tket_optype(c_gate: ControlledGate) -> OpType:
    """Get a pytket contolled OpType from a qiskit ControlledGate."""
    if c_gate.base_class in _known_qiskit_gate:
        # First we check if the gate is in _known_qiskit_gate
        # this avoids CZ being converted to CnZ
        known_optype = _known_qiskit_gate[c_gate.base_class]
        return known_optype
    match c_gate.base_gate.base_class:
        case qiskit_gates.RYGate:
            return OpType.CnRy
        case qiskit_gates.YGate:
            return OpType.CnY
        case qiskit_gates.ZGate:
            return OpType.CnZ
        case _:
            if (
                c_gate.base_gate.base_class in _known_qiskit_gate
                or c_gate.base_gate.base_class is UnitaryGate
            ):
                return OpType.QControlBox
            else:
                raise NotImplementedError(
                    "Conversion of qiskit ControlledGate with base gate "
                    + f"base gate {c_gate.base_gate}"
                    + "not implemented."
                )


def _optype_from_qiskit_instruction(instruction: Instruction) -> OpType:
    """Get a pytket OpType from a qiskit Instruction."""
    if isinstance(instruction, ControlledGate):
        return _get_controlled_tket_optype(instruction)
    try:
        optype = _known_qiskit_gate[instruction.base_class]
        return optype
    except KeyError:
        raise NotImplementedError(
            f"Conversion of qiskit's {instruction.name} instruction is "
            + "currently unsupported by qiskit_to_tk. Consider "
            + "using QuantumCircuit.decompose() before attempting "
            + "conversion."
        )


def _add_state_preparation(
    tkc: Circuit, qubits: list[Qubit], prep: Initialize | StatePreparation
) -> None:
    """Handles different cases of Initialize and StatePreparation
    and appends the appropriate state preparation to a Circuit instance."""

    # Check how Initialize or StatePrep is constructed
    # With a string, an int or an array of amplitudes
    if len(prep.params) != 1:
        if isinstance(prep.params[0], str):
            # Parse string to get the right single qubit gates
            circuit_string: str = "".join(prep.params)
            circuit = _string_to_circuit(
                circuit_string, prep.num_qubits, qiskit_prep=prep
            )
            tkc.add_circuit(circuit, qubits)
        else:
            amplitude_array: NDArray[np.complex128] = np.array(prep.params)
            pytket_state_prep_box = StatePreparationBox(
                amplitude_array, with_initial_reset=(type(prep) is Initialize)
            )

            # Need to reverse qubits here (endian-ness)
            # TODO pass same list of qubits to add_circuit
            reversed_qubits = list(reversed(qubits))
            tkc.add_gate(pytket_state_prep_box, reversed_qubits)
    else:
        if isinstance(prep.params[0], complex):
            # convert int to a binary string and apply X for |1>
            integer_parameter = int(prep.params[0].real)
            bit_string = bin(integer_parameter)[2:]
            circuit = _string_to_circuit(bit_string, prep.num_qubits, qiskit_prep=prep)
            tkc.add_circuit(circuit, qubits)
        # TODO raise error


def _get_pytket_condition_kwargs(
    instruction: Instruction,
    cregmap: dict[str, ClassicalRegister],
    circuit: QuantumCircuit,
) -> dict[str, Any]:
    if type(instruction.condition[0]) is ClassicalRegister:
        cond_reg = cregmap[instruction.condition[0]]
        condition_kwargs = {
            "condition_bits": [cond_reg[k] for k in range(len(cond_reg))],
            "condition_value": instruction.condition[1],
        }
        return condition_kwargs
    elif type(instruction.condition[0]) is Clbit:
        # .find_bit() returns type:
        #    tuple[index, list[tuple[ClassicalRegister, index]]]
        # We assume each bit belongs to exactly one register.
        index = circuit.find_bit(instruction.condition[0])[0]
        register = circuit.find_bit(instruction.condition[0])[1][0][0]
        cond_reg = cregmap[register]
        condition_kwargs = {
            "condition_bits": [cond_reg[index]],
            "condition_value": instruction.condition[1],
        }
        return condition_kwargs
    else:
        raise NotImplementedError("condition must contain classical bit or register")


class CircuitBuilder:
    def __init__(
        self,
        qregs: list[QuantumRegister],
        cregs: Optional[list[ClassicalRegister]] = None,
        name: Optional[str] = None,
        phase: Optional[sympy.Expr] = None,
    ):
        self.qregs = qregs
        self.cregs = [] if cregs is None else cregs
        self.qbmap = {}
        self.cbmap = {}
        if name is not None:
            self.tkc = Circuit(name=name)
        else:
            self.tkc = Circuit()
        if phase is not None:
            self.tkc.add_phase(phase)
        for reg in qregs:
            self.tkc.add_q_register(reg.name, len(reg))
            for i, qb in enumerate(reg):
                self.qbmap[qb] = Qubit(reg.name, i)
        self.cregmap = {}
        for reg in self.cregs:
            tk_reg = self.tkc.add_c_register(reg.name, len(reg))
            self.cregmap.update({reg: tk_reg})
            for i, cb in enumerate(reg):
                self.cbmap[cb] = Bit(reg.name, i)

    def circuit(self) -> Circuit:
        return self.tkc

    def add_xs(
        self,
        num_ctrl_qubits: Optional[int],
        ctrl_state: Optional[str | int],
        qargs: list["Qubit"],
    ) -> None:
        if ctrl_state is not None:
            assert isinstance(num_ctrl_qubits, int)
            assert num_ctrl_qubits >= 0
            c = int(ctrl_state, 2) if isinstance(ctrl_state, str) else int(ctrl_state)
            assert c >= 0 and (c >> num_ctrl_qubits) == 0
            for i in range(num_ctrl_qubits):
                if ((c >> i) & 1) == 0:
                    self.tkc.X(self.qbmap[qargs[i]])

    def add_qiskit_data(
        self, circuit: QuantumCircuit, data: Optional["QuantumCircuitData"] = None
    ) -> None:
        data = data or circuit.data
        for datum in data:
            instr, qargs, cargs = datum.operation, datum.qubits, datum.clbits

            qubits: list[Qubit] = [self.qbmap[qbit] for qbit in qargs]
            bits: list[Bit] = [self.cbmap[bit] for bit in cargs]

            condition_kwargs = {}
            if instr.condition is not None:
                condition_kwargs = _get_pytket_condition_kwargs(
                    instruction=instr,
                    cregmap=self.cregmap,
                    circuit=circuit,
                )

            # Controlled operations may be controlled on values other than all-1. Handle
            # this by prepending and appending X gates on the control qubits.
            ctrl_state, num_ctrl_qubits = None, None
            try:
                ctrl_state = instr.ctrl_state
                num_ctrl_qubits = instr.num_ctrl_qubits
            except AttributeError:
                pass
            self.add_xs(num_ctrl_qubits, ctrl_state, qargs)

            optype = None
            if type(instr) not in (PauliEvolutionGate, UnitaryGate):
                # Handling of PauliEvolutionGate and UnitaryGate below
                optype = _optype_from_qiskit_instruction(instruction=instr)

            if optype == OpType.QControlBox:
                params = [param_to_tk(p) for p in instr.base_gate.params]
                n_base_qubits = instr.base_gate.num_qubits
                sub_circ = Circuit(n_base_qubits)
                # use base gate name for the CircBox (shows in renderer)
                sub_circ.name = instr.base_gate.name.capitalize()

                if type(instr.base_gate) is UnitaryGate:
                    assert len(cargs) == 0
                    add_qiskit_unitary_to_tkc(
                        sub_circ, instr.base_gate, sub_circ.qubits, condition_kwargs
                    )
                else:
                    base_tket_gate: OpType = _known_qiskit_gate[
                        instr.base_gate.base_class
                    ]
                    sub_circ.add_gate(
                        base_tket_gate, params, list(range(n_base_qubits))
                    )
                c_box = CircBox(sub_circ)
                q_ctrl_box = QControlBox(c_box, instr.num_ctrl_qubits)
                self.tkc.add_qcontrolbox(q_ctrl_box, qubits)

            elif isinstance(instr, (Initialize, StatePreparation)):
                # Append OpType found by stateprep helpers
                _add_state_preparation(self.tkc, qubits, instr)

            elif type(instr) is PauliEvolutionGate:
                qpo = _qpo_from_peg(instr, qubits)
                empty_circ = Circuit(len(qargs))
                circ = gen_term_sequence_circuit(qpo, empty_circ)
                ccbox = CircBox(circ)
                self.tkc.add_circbox(ccbox, qubits)

            elif type(instr) is UnitaryGate:
                assert len(cargs) == 0
                add_qiskit_unitary_to_tkc(self.tkc, instr, qubits, condition_kwargs)
            elif optype == OpType.Barrier:
                self.tkc.add_barrier(qubits)
            elif optype == OpType.CircBox:
                qregs = (
                    [QuantumRegister(instr.num_qubits, "q")]
                    if instr.num_qubits > 0
                    else []
                )
                cregs = (
                    [ClassicalRegister(instr.num_clbits, "c")]
                    if instr.num_clbits > 0
                    else []
                )
                builder = CircuitBuilder(qregs, cregs)
                builder.add_qiskit_data(circuit, instr.definition)
                subc = builder.circuit()
                subc.name = instr.name
                self.tkc.add_circbox(CircBox(subc), qubits + bits, **condition_kwargs)  # type: ignore

            elif optype == OpType.CU3 and type(instr) is qiskit_gates.CUGate:
                if instr.params[-1] == 0:
                    self.tkc.add_gate(
                        optype,
                        [param_to_tk(p) for p in instr.params[:-1]],
                        qubits,
                        **condition_kwargs,
                    )
                else:
                    raise NotImplementedError("CUGate with nonzero phase")
            else:
                params = [param_to_tk(p) for p in instr.params]
                self.tkc.add_gate(optype, params, qubits + bits, **condition_kwargs)  # type: ignore

            self.add_xs(num_ctrl_qubits, ctrl_state, qargs)


def add_qiskit_unitary_to_tkc(
    tkc: Circuit,
    u_gate: UnitaryGate,
    qubits: list[Qubit],
    condition_kwargs: dict[str, Any],
) -> None:
    # Note reversal of qubits, to account for endianness (pytket unitaries
    # are ILO-BE == DLO-LE; qiskit unitaries are ILO-LE == DLO-BE).
    params = u_gate.params
    assert len(params) == 1
    u = cast(np.ndarray, params[0])

    n = len(qubits)
    if n == 0:
        assert u.shape == (1, 1)
        tkc.add_phase(np.angle(u[0][0]) / np.pi)
    elif n == 1:
        assert u.shape == (2, 2)
        u1box = Unitary1qBox(u)
        tkc.add_unitary1qbox(u1box, qubits[0], **condition_kwargs)
    elif n == 2:
        assert u.shape == (4, 4)
        u2box = Unitary2qBox(u)
        tkc.add_unitary2qbox(u2box, qubits[1], qubits[0], **condition_kwargs)
    elif n == 3:
        assert u.shape == (8, 8)
        u3box = Unitary3qBox(u)
        tkc.add_unitary3qbox(u3box, qubits[2], qubits[1], qubits[0], **condition_kwargs)
    else:
        raise NotImplementedError(
            f"Conversion of {n}-qubit unitary gates not supported."
        )


def qiskit_to_tk(qcirc: QuantumCircuit, preserve_param_uuid: bool = False) -> Circuit:
    """
    Converts a qiskit :py:class:`qiskit.QuantumCircuit` to a pytket :py:class:`Circuit`.

    :param qcirc: A circuit to be converted
    :param preserve_param_uuid: Whether to preserve symbolic Parameter uuids
        by appending them to the tket Circuit symbol names as "_UUID:<uuid>".
        This can be useful if you want to reassign Parameters after conversion
        to tket and back, as it is necessary for Parameter object equality
        to be preserved.
    :return: The converted circuit
    """
    circ_name = qcirc.name
    # Parameter uses a hidden _uuid for equality check
    # we optionally preserve this in parameter name for later use
    if preserve_param_uuid:
        updates = {p: Parameter(f"{p.name}_UUID:{p._uuid}") for p in qcirc.parameters}
        qcirc = cast(QuantumCircuit, qcirc.assign_parameters(updates))

    builder = CircuitBuilder(
        qregs=qcirc.qregs,
        cregs=qcirc.cregs,
        name=circ_name,
        phase=param_to_tk(qcirc.global_phase),
    )
    builder.add_qiskit_data(qcirc)
    return builder.circuit()


def param_to_tk(p: float | ParameterExpression) -> sympy.Expr:
    if isinstance(p, ParameterExpression):
        symexpr = p._symbol_expr
        try:
            return symexpr._sympy_() / sympy.pi
        except AttributeError:
            return symexpr / sympy.pi
    else:
        return p / sympy.pi


def param_to_qiskit(
    p: sympy.Expr, symb_map: dict[Parameter, sympy.Symbol]
) -> float | ParameterExpression:
    ppi = p * sympy.pi
    if len(ppi.free_symbols) == 0:
        return float(ppi.evalf())
    else:
        return ParameterExpression(symb_map, sympify(ppi))


def _get_params(
    op: Op, symb_map: dict[Parameter, sympy.Symbol]
) -> list[float | ParameterExpression]:
    return [param_to_qiskit(p, symb_map) for p in op.params]


def append_tk_command_to_qiskit(
    op: "Op",
    args: list["UnitID"],
    qcirc: QuantumCircuit,
    qregmap: dict[str, QuantumRegister],
    cregmap: dict[str, ClassicalRegister],
    symb_map: dict[Parameter, sympy.Symbol],
    range_preds: dict[Bit, tuple[list["UnitID"], int]],
) -> InstructionSet:
    optype = op.type
    if optype == OpType.Measure:
        qubit = args[0]
        bit = args[1]
        qb = qregmap[qubit.reg_name][qubit.index[0]]
        b = cregmap[bit.reg_name][bit.index[0]]
        return qcirc.measure(qb, b)

    if optype == OpType.Reset:
        qb = qregmap[args[0].reg_name][args[0].index[0]]
        return qcirc.reset(qb)

    if optype in [OpType.CircBox, OpType.ExpBox, OpType.PauliExpBox, OpType.CustomGate]:
        subcircuit = op.get_circuit()  # type: ignore
        subqc = tk_to_qiskit(subcircuit)
        qargs = []
        cargs = []
        for a in args:
            if a.type == UnitType.qubit:
                qargs.append(qregmap[a.reg_name][a.index[0]])
            else:
                cargs.append(cregmap[a.reg_name][a.index[0]])
        if optype == OpType.CustomGate:
            instruc = subqc.to_gate()
            instruc.name = op.get_name()
        else:
            instruc = subqc.to_instruction()
        return qcirc.append(instruc, qargs, cargs)
    if optype in [OpType.Unitary1qBox, OpType.Unitary2qBox, OpType.Unitary3qBox]:
        qargs = [qregmap[q.reg_name][q.index[0]] for q in args]
        u = op.get_matrix()  # type: ignore
        g = UnitaryGate(u, label="unitary")
        # Note reversal of qubits, to account for endianness (pytket unitaries are
        # ILO-BE == DLO-LE; qiskit unitaries are ILO-LE == DLO-BE).
        return qcirc.append(g, qargs=list(reversed(qargs)))
    if optype == OpType.StatePreparationBox:
        qargs = [qregmap[q.reg_name][q.index[0]] for q in args]
        statevector_array = op.get_statevector()  # type: ignore
        # check if the StatePreparationBox contains resets
        if op.with_initial_reset():  # type: ignore
            initializer = Initialize(statevector_array)
            return qcirc.append(initializer, qargs=list(reversed(qargs)))
        else:
            qiskit_state_prep_box = StatePreparation(statevector_array)
            return qcirc.append(qiskit_state_prep_box, qargs=list(reversed(qargs)))

    if optype == OpType.Barrier:
        if any(q.type == UnitType.bit for q in args):
            raise NotImplementedError(
                "Qiskit Barriers are not defined for classical bits."
            )
        qargs = [qregmap[q.reg_name][q.index[0]] for q in args]
        g = Barrier(len(args))
        return qcirc.append(g, qargs=qargs)
    if optype == OpType.RangePredicate:
        if op.lower != op.upper:  # type: ignore
            raise NotImplementedError
        range_preds[args[-1]] = (args[:-1], op.lower)  # type: ignore
        # attach predicate to bit,
        # subsequent conditional will handle it
        return Instruction("", 0, 0, [])
    if optype == OpType.Conditional:
        if op.op.type == OpType.Phase:  # type: ignore
            # conditional phase not supported
            return InstructionSet()
        if args[0] in range_preds:
            assert op.value == 1  # type: ignore
            condition_bits, value = range_preds[args[0]]  # type: ignore
            del range_preds[args[0]]  # type: ignore
            args = condition_bits + args[1:]
            width = len(condition_bits)
        else:
            width = op.width  # type: ignore
            value = op.value  # type: ignore
        regname = args[0].reg_name
        for i, a in enumerate(args[:width]):
            if a.reg_name != regname:
                raise NotImplementedError("Conditions can only use a single register")
        instruction = append_tk_command_to_qiskit(
            op.op, args[width:], qcirc, qregmap, cregmap, symb_map, range_preds  # type: ignore
        )
        if len(cregmap[regname]) == width:
            for i, a in enumerate(args[:width]):
                if a.index != [i]:
                    raise NotImplementedError(
                        """Conditions must be an entire register in\
 order or only one bit of one register"""
                    )

            instruction.c_if(cregmap[regname], value)
        elif width == 1:
            instruction.c_if(cregmap[regname][args[0].index[0]], value)
        else:
            raise NotImplementedError(
                """Conditions must be an entire register in\
order or only one bit of one register"""
            )

        return instruction
    # normal gates
    qargs = [qregmap[q.reg_name][q.index[0]] for q in args]
    if optype == OpType.CnX:
        return qcirc.mcx(qargs[:-1], qargs[-1])
    if optype == OpType.CnY:
        return qcirc.append(qiskit_gates.YGate().control(len(qargs) - 1), qargs)
    if optype == OpType.CnZ:
        return qcirc.append(qiskit_gates.ZGate().control(len(qargs) - 1), qargs)
    if optype == OpType.CnRy:
        # might as well do a bit more checking
        assert len(op.params) == 1
        alpha = param_to_qiskit(op.params[0], symb_map)
        assert len(qargs) >= 2
        if len(qargs) == 2:
            # presumably more efficient; single control only
            new_gate = CRYGate(alpha)
        else:
            new_gate = RYGate(alpha).control(len(qargs) - 1)
        qcirc.append(new_gate, qargs)
        return qcirc

    if optype == OpType.CU3:
        params = _get_params(op, symb_map) + [0]
        return qcirc.append(qiskit_gates.CUGate(*params), qargs=qargs)

    if optype == OpType.TK1:
        params = _get_params(op, symb_map)
        half = ParameterExpression(symb_map, sympify(sympy.pi / 2))
        qcirc.global_phase += -params[0] / 2 - params[2] / 2
        return qcirc.append(
            qiskit_gates.UGate(params[1], params[0] - half, params[2] + half),
            qargs=qargs,
        )

    if optype == OpType.Phase:
        params = _get_params(op, symb_map)
        assert len(params) == 1
        qcirc.global_phase += params[0]
        return InstructionSet()

    # others are direct translations
    try:
        gatetype, phase = _known_gate_rev_phase[optype]
    except KeyError as error:
        raise NotImplementedError(
            "Cannot convert tket Op to Qiskit gate: " + op.get_name()
        ) from error
    params = _get_params(op, symb_map)
    g = gatetype(*params)
    if type(phase) is float:
        qcirc.global_phase += phase * np.pi
    else:
        qcirc.global_phase += sympify(phase * sympy.pi)
    return qcirc.append(g, qargs=qargs)


# Define varibles for RebaseCustom
_cx_replacement = Circuit(2).CX(0, 1)

# The set of tket gates that can be converted directly to qiskit gates
_supported_tket_gates = set(_known_gate_rev_phase.keys())

_additional_multi_controlled_gates = {OpType.CnY, OpType.CnZ, OpType.CnRy}

# tket gates which are protected from being decomposed in the rebase
_protected_tket_gates = (
    _supported_tket_gates
    | _additional_multi_controlled_gates
    | {OpType.Unitary1qBox, OpType.Unitary2qBox, OpType.Unitary3qBox}
    | {OpType.CustomGate}
)


Param = Union[float, "sympy.Expr"]  # Type for TK1 and U3 parameters


# Use the U3 gate for tk1_replacement as this is a member of _supported_tket_gates
def _tk1_to_u3(a: Param, b: Param, c: Param) -> Circuit:
    tk1_circ = Circuit(1)
    tk1_circ.U3(b, a - 1 / 2, c + 1 / 2, 0).add_phase(-(a + c) / 2)
    return tk1_circ


# This is a rebase to the set of tket gates which have an exact substitution in qiskit
supported_gate_rebase = RebaseCustom(_protected_tket_gates, _cx_replacement, _tk1_to_u3)


def tk_to_qiskit(
    tkcirc: Circuit, replace_implicit_swaps: bool = False
) -> QuantumCircuit:
    """
    Converts a pytket :py:class:`Circuit` to a qiskit :py:class:`qiskit.QuantumCircuit`.

    In many cases there will be a qiskit gate to exactly replace each tket gate.
    If no exact replacement can be found for a part of the circuit then an equivalent
    circuit will be returned using the tket gates which are supported in qiskit.

    :param tkcirc: A :py:class:`Circuit` to be converted
    :param replace_implicit_swaps: Implement implicit permutation by adding SWAPs
        to the end of the circuit.
    :return: The converted circuit
    """
    tkc = tkcirc.copy()  # Make a local copy of tkcirc
    if replace_implicit_swaps:
        tkc.replace_implicit_wire_swaps()
    qcirc = QuantumCircuit(name=tkc.name)
    qreg_sizes: dict[str, int] = {}
    for qb in tkc.qubits:
        if len(qb.index) != 1:
            raise NotImplementedError("Qiskit registers must use a single index")
        if (qb.reg_name not in qreg_sizes) or (qb.index[0] >= qreg_sizes[qb.reg_name]):
            qreg_sizes.update({qb.reg_name: qb.index[0] + 1})
    c_regs = tkcirc.c_registers
    if set(bit for reg in c_regs for bit in reg) != set(tkcirc.bits):
        raise NotImplementedError("Bit registers must be singly indexed from zero")
    qregmap = {}
    for reg_name, size in qreg_sizes.items():
        qis_reg = QuantumRegister(size, reg_name)
        qregmap.update({reg_name: qis_reg})
        qcirc.add_register(qis_reg)
    cregmap = {}
    for c_reg in c_regs:
        if c_reg.name != _TEMP_BIT_NAME:
            qis_reg = ClassicalRegister(c_reg.size, c_reg.name)
            cregmap.update({c_reg.name: qis_reg})
            qcirc.add_register(qis_reg)
    symb_map = {Parameter(str(s)): s for s in tkc.free_symbols()}
    range_preds: dict[Bit, tuple[list["UnitID"], int]] = dict()

    # Apply a rebase to the set of pytket gates which have replacements in qiskit
    supported_gate_rebase.apply(tkc)

    for command in tkc:
        append_tk_command_to_qiskit(
            command.op, command.args, qcirc, qregmap, cregmap, symb_map, range_preds
        )
    qcirc.global_phase += param_to_qiskit(tkc.phase, symb_map)

    # if UUID stored in name, set parameter uuids accordingly (see qiskit_to_tk)
    updates = dict()
    for p in qcirc.parameters:
        name_spl = p.name.split("_UUID:", 2)
        if len(name_spl) == 2:
            p_name, uuid_str = name_spl
            uuid = UUID(uuid_str)
            # See Parameter.__init__() in qiskit/circuit/parameter.py.
            new_p = Parameter(p_name)
            new_p._uuid = uuid
            new_p._parameter_keys = frozenset(
                ((symengine_wrapper.Symbol(p_name), uuid),)
            )
            new_p._hash = hash((new_p._parameter_keys, new_p._symbol_expr))
            updates[p] = new_p
    qcirc.assign_parameters(updates, inplace=True)

    return qcirc


def process_characterisation(backend: "BackendV1") -> dict[str, Any]:
    """Convert a :py:class:`qiskit.providers.backend.BackendV1` to a dictionary
     containing device Characteristics

    :param backend: A backend to be converted
    :return: A dictionary containing device characteristics
    """
    config = backend.configuration()
    props = backend.properties()
    return process_characterisation_from_config(config, props)


def process_characterisation_from_config(
    config: QasmBackendConfiguration, properties: Optional[BackendProperties]
) -> dict[str, Any]:
    """Obtain a dictionary containing device Characteristics given config and props.

    :param config: A IBMQ configuration object
    :param properties: An optional IBMQ properties object
    :return: A dictionary containing device characteristics
    """

    # TODO explicitly check for and separate 1 and 2 qubit gates
    def return_value_if_found(iterator: Iterable["Nduv"], name: str) -> Optional[Any]:
        try:
            first_found = next(filter(lambda item: item.name == name, iterator))
        except StopIteration:
            return None
        if hasattr(first_found, "value"):
            return first_found.value
        return None

    coupling_map = config.coupling_map
    n_qubits = config.n_qubits
    if coupling_map is None:
        # Assume full connectivity
        arc: FullyConnected | Architecture = FullyConnected(n_qubits)
    else:
        arc = Architecture(coupling_map)

    link_errors: dict = defaultdict(dict)
    node_errors: dict = defaultdict(dict)
    readout_errors: dict = {}

    t1_times = []
    t2_times = []
    frequencies = []
    gate_times = []

    if properties is not None:
        for index, qubit_info in enumerate(properties.qubits):
            t1_times.append([index, return_value_if_found(qubit_info, "T1")])
            t2_times.append([index, return_value_if_found(qubit_info, "T2")])
            frequencies.append([index, return_value_if_found(qubit_info, "frequency")])
            # readout error as a symmetric 2x2 matrix
            offdiag = return_value_if_found(qubit_info, "readout_error")
            if offdiag:
                diag = 1.0 - offdiag
                readout_errors[index] = [[diag, offdiag], [offdiag, diag]]
            else:
                readout_errors[index] = None

        for gate in properties.gates:
            name = gate.gate
            if name in _gate_str_2_optype:
                optype = _gate_str_2_optype[name]
                qubits = gate.qubits
                gate_error = return_value_if_found(gate.parameters, "gate_error")
                gate_error = gate_error if gate_error else 0.0
                gate_length = return_value_if_found(gate.parameters, "gate_length")
                gate_length = gate_length if gate_length else 0.0
                gate_times.append([name, qubits, gate_length])
                # add gate fidelities to their relevant lists
                if len(qubits) == 1:
                    node_errors[qubits[0]].update({optype: gate_error})
                elif len(qubits) == 2:
                    link_errors[tuple(qubits)].update({optype: gate_error})
                    opposite_link = tuple(qubits[::-1])
                    if opposite_link not in coupling_map:
                        # to simulate a worse reverse direction square the fidelity
                        link_errors[opposite_link].update({optype: 2 * gate_error})

    # map type (k1 -> k2) -> v[k1] -> v[k2]
    K1 = TypeVar("K1")
    K2 = TypeVar("K2")
    V = TypeVar("V")
    convert_keys_t = Callable[[Callable[[K1], K2], dict[K1, V]], dict[K2, V]]
    # convert qubits to architecture Nodes
    convert_keys: convert_keys_t = lambda f, d: {f(k): v for k, v in d.items()}
    node_errors = convert_keys(lambda q: Node(q), node_errors)
    link_errors = convert_keys(lambda p: (Node(p[0]), Node(p[1])), link_errors)
    readout_errors = convert_keys(lambda q: Node(q), readout_errors)

    characterisation: dict[str, Any] = dict()
    characterisation["NodeErrors"] = node_errors
    characterisation["EdgeErrors"] = link_errors
    characterisation["ReadoutErrors"] = readout_errors
    characterisation["Architecture"] = arc
    characterisation["t1times"] = t1_times
    characterisation["t2times"] = t2_times
    characterisation["Frequencies"] = frequencies
    characterisation["GateTimes"] = gate_times

    return characterisation


def get_avg_characterisation(
    characterisation: dict[str, Any]
) -> dict[str, dict[Node, float]]:
    """
    Convert gate-specific characterisation into readout, one- and two-qubit errors

    Used to convert a typical output from `process_characterisation` into an input
    noise characterisation for NoiseAwarePlacement
    """

    K = TypeVar("K")
    V1 = TypeVar("V1")
    V2 = TypeVar("V2")
    map_values_t = Callable[[Callable[[V1], V2], dict[K, V1]], dict[K, V2]]
    map_values: map_values_t = lambda f, d: {k: f(v) for k, v in d.items()}

    node_errors = cast(dict[Node, dict[OpType, float]], characterisation["NodeErrors"])
    link_errors = cast(
        dict[tuple[Node, Node], dict[OpType, float]], characterisation["EdgeErrors"]
    )
    readout_errors = cast(
        dict[Node, list[list[float]]], characterisation["ReadoutErrors"]
    )

    avg: Callable[[dict[Any, float]], float] = lambda xs: sum(xs.values()) / len(xs)
    avg_mat: Callable[[list[list[float]]], float] = (
        lambda xs: (xs[0][1] + xs[1][0]) / 2.0
    )
    avg_readout_errors = map_values(avg_mat, readout_errors)
    avg_node_errors = map_values(avg, node_errors)
    avg_link_errors = map_values(avg, link_errors)

    return {
        "node_errors": avg_node_errors,
        "edge_errors": avg_link_errors,
        "readout_errors": avg_readout_errors,
    }<|MERGE_RESOLUTION|>--- conflicted
+++ resolved
@@ -18,10 +18,7 @@
 from collections import defaultdict
 from typing import (
     Callable,
-<<<<<<< HEAD
-=======
     Optional,
->>>>>>> 70387616
     Union,
     Optional,
     Any,
