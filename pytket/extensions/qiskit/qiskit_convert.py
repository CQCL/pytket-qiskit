# Copyright 2019-2024 Quantinuum
#
# Licensed under the Apache License, Version 2.0 (the "License");
# you may not use this file except in compliance with the License.
# You may obtain a copy of the License at
#
#     http://www.apache.org/licenses/LICENSE-2.0
#
# Unless required by applicable law or agreed to in writing, software
# distributed under the License is distributed on an "AS IS" BASIS,
# WITHOUT WARRANTIES OR CONDITIONS OF ANY KIND, either express or implied.
# See the License for the specific language governing permissions and
# limitations under the License.


"""Methods to allow conversion between Qiskit and pytket circuit classes
"""
from collections import defaultdict
from collections.abc import Iterable
from inspect import signature
from typing import (
<<<<<<< HEAD
    List,
=======
    TYPE_CHECKING,
    Any,
>>>>>>> b332fbf1
    Callable,
    Optional,
    TypeVar,
    cast,
)
from uuid import UUID
from datetime import datetime

import numpy as np
import sympy
from numpy.typing import NDArray
from qiskit_ibm_runtime.models.backend_configuration import (  # type: ignore
    PulseBackendConfiguration,
)
from qiskit_ibm_runtime.models.backend_properties import (  # type: ignore
    BackendProperties,
)
from symengine import sympify  # type: ignore
from symengine.lib import symengine_wrapper  # type: ignore

import qiskit.circuit.library.standard_gates as qiskit_gates  # type: ignore
from pytket.architecture import Architecture, FullyConnected
from pytket.circuit import (
    Bit,
    CircBox,
    Circuit,
    Node,
    Op,
    OpType,
    QControlBox,
    Qubit,
    StatePreparationBox,
    Unitary1qBox,
    Unitary2qBox,
    Unitary3qBox,
    UnitType,
)
from pytket.passes import AutoRebase
from pytket.pauli import Pauli, QubitPauliString
from pytket.unit_id import _TEMP_BIT_NAME
from pytket.utils import (
    QubitPauliOperator,
    gen_term_sequence_circuit,
    permute_rows_cols_in_unitary,
)
from qiskit import (
    ClassicalRegister,
    QuantumCircuit,
    QuantumRegister,
)
from qiskit.circuit import (
    Barrier,
    Clbit,
    ControlledGate,
    Gate,
    Instruction,
    InstructionSet,
    Measure,
    Parameter,
    ParameterExpression,
    Reset,
)
from qiskit.circuit.library import (
    CRYGate,
    Initialize,
    PauliEvolutionGate,
    RYGate,
    StatePreparation,
    UnitaryGate,
)
<<<<<<< HEAD
from qiskit_ibm_runtime.models.backend_configuration import PulseBackendConfiguration  # type: ignore
from qiskit_ibm_runtime.models.backend_properties import BackendProperties, GateProperties, Nduv  # type: ignore
from qiskit.providers.models.backendproperties import BackendProperties as LegacyBackendProperties  # type: ignore
from qiskit_aer.noise import NoiseModel  # type: ignore

from pytket.circuit import (
    CircBox,
    Circuit,
    Node,
    Op,
    OpType,
    Unitary1qBox,
    Unitary2qBox,
    Unitary3qBox,
    UnitType,
    Bit,
    Qubit,
    QControlBox,
    StatePreparationBox,
)
from pytket.unit_id import _TEMP_BIT_NAME
from pytket.pauli import Pauli, QubitPauliString
from pytket.architecture import Architecture, FullyConnected
from pytket.utils import (
    QubitPauliOperator,
    gen_term_sequence_circuit,
    permute_rows_cols_in_unitary,
)
from pytket.passes import AutoRebase
from pytket.backends.backendinfo import BackendInfo
=======
>>>>>>> b332fbf1

if TYPE_CHECKING:
    from qiskit_ibm_runtime.ibm_backend import IBMBackend  # type: ignore
    from qiskit_ibm_runtime.models.backend_properties import Nduv

    from pytket.circuit import UnitID
    from qiskit.circuit.quantumcircuitdata import QuantumCircuitData  # type: ignore

_qiskit_gates_1q = {
    # Exact equivalents (same signature except for factor of pi in each parameter):
    qiskit_gates.HGate: OpType.H,
    qiskit_gates.IGate: OpType.noop,
    qiskit_gates.PhaseGate: OpType.U1,
    qiskit_gates.RGate: OpType.PhasedX,
    qiskit_gates.RXGate: OpType.Rx,
    qiskit_gates.RYGate: OpType.Ry,
    qiskit_gates.RZGate: OpType.Rz,
    qiskit_gates.SdgGate: OpType.Sdg,
    qiskit_gates.SGate: OpType.S,
    qiskit_gates.SXdgGate: OpType.SXdg,
    qiskit_gates.SXGate: OpType.SX,
    qiskit_gates.TdgGate: OpType.Tdg,
    qiskit_gates.TGate: OpType.T,
    qiskit_gates.U1Gate: OpType.U1,
    qiskit_gates.U2Gate: OpType.U2,
    qiskit_gates.U3Gate: OpType.U3,
    qiskit_gates.UGate: OpType.U3,
    qiskit_gates.XGate: OpType.X,
    qiskit_gates.YGate: OpType.Y,
    qiskit_gates.ZGate: OpType.Z,
}

_qiskit_gates_2q = {
    # Exact equivalents (same signature except for factor of pi in each parameter):
    qiskit_gates.CHGate: OpType.CH,
    qiskit_gates.CPhaseGate: OpType.CU1,
    qiskit_gates.CRXGate: OpType.CRx,
    qiskit_gates.CRYGate: OpType.CRy,
    qiskit_gates.CRZGate: OpType.CRz,
    qiskit_gates.CUGate: OpType.CU3,
    qiskit_gates.CU1Gate: OpType.CU1,
    qiskit_gates.CU3Gate: OpType.CU3,
    qiskit_gates.CXGate: OpType.CX,
    qiskit_gates.CSXGate: OpType.CSX,
    qiskit_gates.CYGate: OpType.CY,
    qiskit_gates.CZGate: OpType.CZ,
    qiskit_gates.ECRGate: OpType.ECR,
    qiskit_gates.iSwapGate: OpType.ISWAPMax,
    qiskit_gates.RXXGate: OpType.XXPhase,
    qiskit_gates.RYYGate: OpType.YYPhase,
    qiskit_gates.RZZGate: OpType.ZZPhase,
    qiskit_gates.SwapGate: OpType.SWAP,
}

_qiskit_gates_other = {
    # Exact equivalents (same signature except for factor of pi in each parameter):
    qiskit_gates.C3XGate: OpType.CnX,
    qiskit_gates.C4XGate: OpType.CnX,
    qiskit_gates.CCXGate: OpType.CCX,
    qiskit_gates.CCZGate: OpType.CnZ,
    qiskit_gates.CSwapGate: OpType.CSWAP,
    # Multi-controlled gates (qiskit expects a list of controls followed by the target):
    qiskit_gates.MCXGate: OpType.CnX,
    qiskit_gates.MCXGrayCode: OpType.CnX,
    qiskit_gates.MCXRecursive: OpType.CnX,
    qiskit_gates.MCXVChain: OpType.CnX,
    # Special types:
    Barrier: OpType.Barrier,
    Instruction: OpType.CircBox,
    Gate: OpType.CircBox,
    Measure: OpType.Measure,
    Reset: OpType.Reset,
    Initialize: OpType.StatePreparationBox,
    StatePreparation: OpType.StatePreparationBox,
}

_known_qiskit_gate = {**_qiskit_gates_1q, **_qiskit_gates_2q, **_qiskit_gates_other}

# Some qiskit gates are aliases (e.g. UGate and U3Gate).
# In such cases this reversal will select one or the other.
_known_qiskit_gate_rev = {v: k for k, v in _known_qiskit_gate.items()}

# Ensure U3 maps to UGate. (U3Gate deprecated in Qiskit but equivalent.)
_known_qiskit_gate_rev[OpType.U3] = qiskit_gates.UGate

# There is a bijective mapping, but requires some special parameter conversions
# tk1(a, b, c) = U(b, a-1/2, c+1/2) + phase(-(a+c)/2)
_known_qiskit_gate_rev[OpType.TK1] = qiskit_gates.UGate

# some gates are only equal up to global phase, support their conversion
# from tket -> qiskit
_known_gate_rev_phase = {
    optype: (qgate, 0.0) for optype, qgate in _known_qiskit_gate_rev.items()
}

_known_gate_rev_phase[OpType.V] = (qiskit_gates.SXGate, -0.25)
_known_gate_rev_phase[OpType.Vdg] = (qiskit_gates.SXdgGate, 0.25)

# use minor signature hacks to figure out the string names of qiskit Gate objects
_gate_str_2_optype: dict[str, OpType] = dict()
for gate, optype in _known_qiskit_gate.items():
    if gate in (
        UnitaryGate,
        Instruction,
        Gate,
        qiskit_gates.MCXGate,  # all of these have special (c*n)x names
        qiskit_gates.MCXGrayCode,
        qiskit_gates.MCXRecursive,
        qiskit_gates.MCXVChain,
    ):
        continue
    sig = signature(gate.__init__)
    # name is only a property of the instance, not the class
    # so initialize with the correct number of dummy variables
    n_params = len([p for p in sig.parameters.values() if p.default is p.empty]) - 1
    name = gate(*([1] * n_params)).name
    _gate_str_2_optype[name] = optype

_gate_str_2_optype_rev = {v: k for k, v in _gate_str_2_optype.items()}
# the aliasing of the name is ok in the reverse map
_gate_str_2_optype_rev[OpType.Unitary1qBox] = "unitary"


def _tk_gate_set(config: PulseBackendConfiguration) -> set[OpType]:
    """Set of tket gate types supported by the qiskit backend"""
    if config.simulator:
        gate_set = {
            _gate_str_2_optype[gate_str]
            for gate_str in config.basis_gates
            if gate_str in _gate_str_2_optype
        }.union({OpType.Measure, OpType.Reset, OpType.Barrier})
        return gate_set

    else:
        return {
            _gate_str_2_optype[gate_str]
            for gate_str in config.supported_instructions
            if gate_str in _gate_str_2_optype
        }


def _qpo_from_peg(peg: PauliEvolutionGate, qubits: list[Qubit]) -> QubitPauliOperator:
    op = peg.operator
    t = peg.params[0]
    qpodict = {}
    for p, c in zip(op.paulis, op.coeffs):
        if np.iscomplex(c):
            raise ValueError(f"Coefficient for Pauli {p} is non-real.")
        coeff = param_to_tk(t) * c
        qpslist = []
        pstr = p.to_label()
        for a in pstr:
            if a == "X":
                qpslist.append(Pauli.X)
            elif a == "Y":
                qpslist.append(Pauli.Y)
            elif a == "Z":
                qpslist.append(Pauli.Z)
            else:
                assert a == "I"
                qpslist.append(Pauli.I)
        qpodict[QubitPauliString(qubits, qpslist)] = coeff
    return QubitPauliOperator(qpodict)


def _string_to_circuit(
    circuit_string: str,
    n_qubits: int,
    qiskit_prep: Initialize | StatePreparation,
) -> Circuit:
    """Helper function to generate circuits for Initialize
    and StatePreparation objects built with strings"""

    circ = Circuit(n_qubits)
    # Check if Instruction is Initialize or Statepreparation
    # If Initialize, add resets
    if isinstance(qiskit_prep, Initialize):
        for qubit in circ.qubits:
            circ.Reset(qubit)

    # We iterate through the string in reverse to add the
    # gates in the correct order (endian-ness).
    for qubit_index, character in enumerate(reversed(circuit_string)):
        match character:
            case "0":
                pass
            case "1":
                circ.X(qubit_index)
            case "+":
                circ.H(qubit_index)
            case "-":
                circ.X(qubit_index)
                circ.H(qubit_index)
            case "r":
                circ.H(qubit_index)
                circ.S(qubit_index)
            case "l":
                circ.H(qubit_index)
                circ.Sdg(qubit_index)
            case _:
                raise ValueError(
                    f"Cannot parse string for character {character}. "
                    + "The supported characters are {'0', '1', '+', '-', 'r', 'l'}."
                )

    return circ


def _get_pytket_ctrl_state(bitstring: str, n_bits: int) -> tuple[bool, ...]:
    "Converts a little endian string '001'=1 (LE) to (1, 0, 0)."
    assert set(bitstring).issubset({"0", "1"})
    padded_bitstring = bitstring.zfill(n_bits)
    pytket_ctrl_state = reversed([bool(int(b)) for b in padded_bitstring])
    return tuple(pytket_ctrl_state)


def _all_bits_set(integer: int, n_bits: int) -> bool:
    return integer.bit_count() == n_bits


def _get_controlled_tket_optype(c_gate: ControlledGate) -> OpType:
    """Get a pytket contolled OpType from a qiskit ControlledGate."""

    # If the control state is not "all |1>", use QControlBox
    if not _all_bits_set(c_gate.ctrl_state, c_gate.num_ctrl_qubits):
        return OpType.QControlBox

    elif c_gate.base_class in _known_qiskit_gate:
        # First we check if the gate is in _known_qiskit_gate
        # this avoids CZ being converted to CnZ
        return _known_qiskit_gate[c_gate.base_class]

    match c_gate.base_gate.base_class:
        case qiskit_gates.RYGate:
            return OpType.CnRy
        case qiskit_gates.YGate:
            return OpType.CnY
        case qiskit_gates.ZGate:
            return OpType.CnZ
        case _:
            if (
                c_gate.base_gate.base_class in _known_qiskit_gate
                or c_gate.base_gate.base_class is UnitaryGate
            ):
                return OpType.QControlBox
            else:
                raise NotImplementedError(
                    "Conversion of qiskit ControlledGate with base gate "
                    + f"base gate {c_gate.base_gate}"
                    + "not implemented."
                )


def _optype_from_qiskit_instruction(instruction: Instruction) -> OpType:
    """Get a pytket OpType from a qiskit Instruction."""
    if isinstance(instruction, ControlledGate):
        return _get_controlled_tket_optype(instruction)
    try:
        optype = _known_qiskit_gate[instruction.base_class]
        return optype
    except KeyError:
        raise NotImplementedError(
            f"Conversion of qiskit's {instruction.name} instruction is "
            + "currently unsupported by qiskit_to_tk. Consider "
            + "using QuantumCircuit.decompose() before attempting "
            + "conversion."
        )


UnitaryBox = Unitary1qBox | Unitary2qBox | Unitary3qBox


def _get_unitary_box(unitary: NDArray[np.complex128], num_qubits: int) -> UnitaryBox:
    match num_qubits:
        case 1:
            assert unitary.shape == (2, 2)
            return Unitary1qBox(unitary)
        case 2:
            assert unitary.shape == (4, 4)
            return Unitary2qBox(unitary)
        case 3:
            assert unitary.shape == (8, 8)
            return Unitary3qBox(unitary)
        case _:
            raise NotImplementedError(
                f"Conversion of {num_qubits}-qubit unitary gates not supported."
            )


def _get_qcontrol_box(c_gate: ControlledGate, params: list[float]) -> QControlBox:
    qiskit_ctrl_state: str = bin(c_gate.ctrl_state)[2:]
    pytket_ctrl_state: tuple[bool, ...] = _get_pytket_ctrl_state(
        bitstring=qiskit_ctrl_state, n_bits=c_gate.num_ctrl_qubits
    )
    if isinstance(c_gate.base_gate, UnitaryGate):
        unitary = c_gate.base_gate.params[0]
        # Here we reverse the order of the columns to correct for endianness.
        new_unitary: NDArray[np.complex128] = permute_rows_cols_in_unitary(
            matrix=unitary,
            permutation=tuple(reversed(range(c_gate.base_gate.num_qubits))),
        )
        base_op: Op = _get_unitary_box(new_unitary, c_gate.base_gate.num_qubits)
    else:
        base_tket_gate: OpType = _known_qiskit_gate[c_gate.base_gate.base_class]

        base_op: Op = Op.create(base_tket_gate, params)  # type: ignore

    return QControlBox(
        base_op, n_controls=c_gate.num_ctrl_qubits, control_state=pytket_ctrl_state
    )


def _add_state_preparation(
    tkc: Circuit, qubits: list[Qubit], prep: Initialize | StatePreparation
) -> None:
    """Handles different cases of Initialize and StatePreparation
    and appends the appropriate state preparation to a Circuit instance."""

    # Check how Initialize or StatePrep is constructed
    # With a string, an int or an array of amplitudes
    if len(prep.params) != 1:
        if isinstance(prep.params[0], str):
            # Parse string to get the right single qubit gates
            circuit_string: str = "".join(prep.params)
            circuit = _string_to_circuit(
                circuit_string, prep.num_qubits, qiskit_prep=prep
            )
            tkc.add_circuit(circuit, qubits)
        else:
            amplitude_array: NDArray[np.complex128] = np.array(prep.params)
            pytket_state_prep_box = StatePreparationBox(
                amplitude_array, with_initial_reset=(type(prep) is Initialize)
            )

            # Need to reverse qubits here (endian-ness)
            reversed_qubits = list(reversed(qubits))
            tkc.add_gate(pytket_state_prep_box, reversed_qubits)
    elif isinstance(prep.params[0], complex):
        # convert int to a binary string and apply X for |1>
        integer_parameter = int(prep.params[0].real)
        bit_string = bin(integer_parameter)[2:]
        circuit = _string_to_circuit(bit_string, prep.num_qubits, qiskit_prep=prep)
        tkc.add_circuit(circuit, qubits)
    else:
        raise TypeError(
            "Unrecognised type of Instruction.params "
            + "when trying to convert Initialize or StatePreparation instruction."
        )


def _get_pytket_condition_kwargs(
    instruction: Instruction,
    cregmap: dict[str, ClassicalRegister],
    circuit: QuantumCircuit,
) -> dict[str, Any]:
    if type(instruction.condition[0]) is ClassicalRegister:
        cond_reg = cregmap[instruction.condition[0]]
        condition_kwargs = {
            "condition_bits": [cond_reg[k] for k in range(len(cond_reg))],
            "condition_value": instruction.condition[1],
        }
        return condition_kwargs
    elif type(instruction.condition[0]) is Clbit:
        # .find_bit() returns type:
        #    tuple[index, list[tuple[ClassicalRegister, index]]]
        # We assume each bit belongs to exactly one register.
        index = circuit.find_bit(instruction.condition[0])[0]
        register = circuit.find_bit(instruction.condition[0])[1][0][0]
        cond_reg = cregmap[register]
        condition_kwargs = {
            "condition_bits": [cond_reg[index]],
            "condition_value": instruction.condition[1],
        }
        return condition_kwargs
    else:
        raise NotImplementedError("condition must contain classical bit or register")


def _build_circbox(instr: Instruction, circuit: QuantumCircuit) -> CircBox:
    qregs = [QuantumRegister(instr.num_qubits, "q")] if instr.num_qubits > 0 else []
    cregs = [ClassicalRegister(instr.num_clbits, "c")] if instr.num_clbits > 0 else []
    builder = CircuitBuilder(qregs, cregs)
    builder.add_qiskit_data(circuit, instr.definition)
    subc = builder.circuit()
    subc.name = instr.name
    return CircBox(subc)


class CircuitBuilder:
    def __init__(
        self,
        qregs: list[QuantumRegister],
        cregs: Optional[list[ClassicalRegister]] = None,
        name: Optional[str] = None,
        phase: Optional[sympy.Expr] = None,
    ):
        self.qregs = qregs
        self.cregs = [] if cregs is None else cregs
        self.qbmap = {}
        self.cbmap = {}
        if name is not None:
            self.tkc = Circuit(name=name)
        else:
            self.tkc = Circuit()
        if phase is not None:
            self.tkc.add_phase(phase)
        for reg in qregs:
            self.tkc.add_q_register(reg.name, len(reg))
            for i, qb in enumerate(reg):
                self.qbmap[qb] = Qubit(reg.name, i)
        self.cregmap = {}
        for reg in self.cregs:
            tk_reg = self.tkc.add_c_register(reg.name, len(reg))
            self.cregmap.update({reg: tk_reg})
            for i, cb in enumerate(reg):
                self.cbmap[cb] = Bit(reg.name, i)

    def circuit(self) -> Circuit:
        return self.tkc

    def add_qiskit_data(
        self, circuit: QuantumCircuit, data: Optional["QuantumCircuitData"] = None
    ) -> None:
        data = data or circuit.data
        for datum in data:
            instr, qargs, cargs = datum.operation, datum.qubits, datum.clbits

            qubits: list[Qubit] = [self.qbmap[qbit] for qbit in qargs]
            bits: list[Bit] = [self.cbmap[bit] for bit in cargs]

            condition_kwargs = {}
            if instr.condition is not None:
                condition_kwargs = _get_pytket_condition_kwargs(
                    instruction=instr,
                    cregmap=self.cregmap,
                    circuit=circuit,
                )

            optype = None
            if type(instr) not in (PauliEvolutionGate, UnitaryGate):
                # Handling of PauliEvolutionGate and UnitaryGate below
                optype = _optype_from_qiskit_instruction(instruction=instr)

            if optype == OpType.QControlBox:
                params = [param_to_tk(p) for p in instr.base_gate.params]
                q_ctrl_box = _get_qcontrol_box(c_gate=instr, params=params)
                self.tkc.add_qcontrolbox(q_ctrl_box, qubits)

            elif optype == OpType.StatePreparationBox:
                # Append OpType found by stateprep helpers
                _add_state_preparation(self.tkc, qubits, instr)

            elif type(instr) is PauliEvolutionGate:
                qpo = _qpo_from_peg(instr, qubits)
                empty_circ = Circuit(len(qargs))
                circ = gen_term_sequence_circuit(qpo, empty_circ)
                ccbox = CircBox(circ)
                self.tkc.add_circbox(ccbox, qubits)

            elif type(instr) is UnitaryGate:
                unitary = cast(NDArray[np.complex128], instr.params[0])
                if len(qubits) == 0:
                    # If the UnitaryGate acts on no qubits, we add a phase.
                    self.tkc.add_phase(np.angle(unitary[0][0]) / np.pi)
                else:
                    unitary_box = _get_unitary_box(
                        unitary=unitary, num_qubits=instr.num_qubits
                    )
                    self.tkc.add_gate(
                        unitary_box,
                        list(reversed(qubits)),
                        **condition_kwargs,
                    )

            elif optype == OpType.Barrier:
                self.tkc.add_barrier(qubits)

            elif optype == OpType.CircBox:
                circbox = _build_circbox(instr, circuit)
                self.tkc.add_circbox(circbox, qubits + bits, **condition_kwargs)  # type: ignore

            elif optype == OpType.CU3 and type(instr) is qiskit_gates.CUGate:
                if instr.params[-1] == 0:
                    self.tkc.add_gate(
                        optype,
                        [param_to_tk(p) for p in instr.params[:-1]],
                        qubits,
                        **condition_kwargs,
                    )
                else:
                    raise NotImplementedError("CUGate with nonzero phase")
            else:
                params = [param_to_tk(p) for p in instr.params]
                self.tkc.add_gate(optype, params, qubits + bits, **condition_kwargs)  # type: ignore


def qiskit_to_tk(qcirc: QuantumCircuit, preserve_param_uuid: bool = False) -> Circuit:
    """
    Converts a qiskit :py:class:`qiskit.QuantumCircuit` to a pytket :py:class:`Circuit`.

    :param qcirc: A circuit to be converted
    :param preserve_param_uuid: Whether to preserve symbolic Parameter uuids
        by appending them to the tket Circuit symbol names as "_UUID:<uuid>".
        This can be useful if you want to reassign Parameters after conversion
        to tket and back, as it is necessary for Parameter object equality
        to be preserved.
    :return: The converted circuit
    """
    circ_name = qcirc.name
    # Parameter uses a hidden _uuid for equality check
    # we optionally preserve this in parameter name for later use
    if preserve_param_uuid:
        updates = {p: Parameter(f"{p.name}_UUID:{p._uuid}") for p in qcirc.parameters}
        qcirc = cast(QuantumCircuit, qcirc.assign_parameters(updates))

    builder = CircuitBuilder(
        qregs=qcirc.qregs,
        cregs=qcirc.cregs,
        name=circ_name,
        phase=param_to_tk(qcirc.global_phase),
    )
    builder.add_qiskit_data(qcirc)
    return builder.circuit()


def _get_qiskit_control_state(bool_list: list[bool]) -> str:
    return "".join(str(int(b)) for b in bool_list)[::-1]


def param_to_tk(p: float | ParameterExpression) -> sympy.Expr:
    if isinstance(p, ParameterExpression):
        symexpr = p._symbol_expr
        try:
            return symexpr._sympy_() / sympy.pi
        except AttributeError:
            return symexpr / sympy.pi
    else:
        return p / sympy.pi


def param_to_qiskit(
    p: sympy.Expr, symb_map: dict[Parameter, sympy.Symbol]
) -> float | ParameterExpression:
    ppi = p * sympy.pi
    if len(ppi.free_symbols) == 0:
        return float(ppi.evalf())
    else:
        return ParameterExpression(symb_map, sympify(ppi))


def _get_params(
    op: Op, symb_map: dict[Parameter, sympy.Symbol]
) -> list[float | ParameterExpression]:
    return [param_to_qiskit(p, symb_map) for p in op.params]


def append_tk_command_to_qiskit(
    op: "Op",
    args: list["UnitID"],
    qcirc: QuantumCircuit,
    qregmap: dict[str, QuantumRegister],
    cregmap: dict[str, ClassicalRegister],
    symb_map: dict[Parameter, sympy.Symbol],
    range_preds: dict[Bit, tuple[list["UnitID"], int]],
) -> InstructionSet:
    optype = op.type
    if optype == OpType.Measure:
        qubit = args[0]
        bit = args[1]
        qb = qregmap[qubit.reg_name][qubit.index[0]]
        b = cregmap[bit.reg_name][bit.index[0]]
        return qcirc.measure(qb, b)

    if optype == OpType.Reset:
        qb = qregmap[args[0].reg_name][args[0].index[0]]
        return qcirc.reset(qb)

    if optype in [OpType.CircBox, OpType.ExpBox, OpType.PauliExpBox, OpType.CustomGate]:
        subcircuit = op.get_circuit()  # type: ignore
        subqc = tk_to_qiskit(subcircuit)
        qargs = []
        cargs = []
        for a in args:
            if a.type == UnitType.qubit:
                qargs.append(qregmap[a.reg_name][a.index[0]])
            else:
                cargs.append(cregmap[a.reg_name][a.index[0]])
        if optype == OpType.CustomGate:
            instruc = subqc.to_gate()
            instruc.name = op.get_name()
        else:
            instruc = subqc.to_instruction()
        return qcirc.append(instruc, qargs, cargs)
    if optype in [OpType.Unitary1qBox, OpType.Unitary2qBox, OpType.Unitary3qBox]:
        qargs = [qregmap[q.reg_name][q.index[0]] for q in args]
        u = op.get_matrix()  # type: ignore
        g = UnitaryGate(u, label="unitary")
        # Note reversal of qubits, to account for endianness (pytket unitaries are
        # ILO-BE == DLO-LE; qiskit unitaries are ILO-LE == DLO-BE).
        return qcirc.append(g, qargs=list(reversed(qargs)))
    if optype == OpType.StatePreparationBox:
        qargs = [qregmap[q.reg_name][q.index[0]] for q in args]
        statevector_array = op.get_statevector()  # type: ignore
        # check if the StatePreparationBox contains resets
        if op.with_initial_reset():  # type: ignore
            initializer = Initialize(statevector_array)
            return qcirc.append(initializer, qargs=list(reversed(qargs)))
        else:
            qiskit_state_prep_box = StatePreparation(statevector_array)
            return qcirc.append(qiskit_state_prep_box, qargs=list(reversed(qargs)))

    if optype == OpType.QControlBox:
        assert isinstance(op, QControlBox)
        qargs = [qregmap[q.reg_name][q.index[0]] for q in args]
        pytket_control_state: list[bool] = op.get_control_state_bits()
        qiskit_control_state: str = _get_qiskit_control_state(pytket_control_state)
        try:
            gatetype, phase = _known_gate_rev_phase[op.get_op().type]
        except KeyError:
            raise NotImplementedError(
                "Conversion of QControlBox with base gate"
                + f"{op.get_op()} not supported by tk_to_qiskit."
            )
        params = _get_params(op.get_op(), symb_map)
        operation = gatetype(*params)
        return qcirc.append(
            operation.control(
                num_ctrl_qubits=op.get_n_controls(), ctrl_state=qiskit_control_state
            ),
            qargs=qargs,
        )

    if optype == OpType.Barrier:
        if any(q.type == UnitType.bit for q in args):
            raise NotImplementedError(
                "Qiskit Barriers are not defined for classical bits."
            )
        qargs = [qregmap[q.reg_name][q.index[0]] for q in args]
        g = Barrier(len(args))
        return qcirc.append(g, qargs=qargs)
    if optype == OpType.RangePredicate:
        if op.lower != op.upper:  # type: ignore
            raise NotImplementedError
        range_preds[args[-1]] = (args[:-1], op.lower)  # type: ignore
        # attach predicate to bit,
        # subsequent conditional will handle it
        return Instruction("", 0, 0, [])
    if optype == OpType.Conditional:
        if op.op.type == OpType.Phase:  # type: ignore
            # conditional phase not supported
            return InstructionSet()
        if args[0] in range_preds:
            assert op.value == 1  # type: ignore
            condition_bits, value = range_preds[args[0]]  # type: ignore
            del range_preds[args[0]]  # type: ignore
            args = condition_bits + args[1:]
            width = len(condition_bits)
        else:
            width = op.width  # type: ignore
            value = op.value  # type: ignore
        regname = args[0].reg_name
        for i, a in enumerate(args[:width]):
            if a.reg_name != regname:
                raise NotImplementedError("Conditions can only use a single register")
        instruction = append_tk_command_to_qiskit(
            op.op, args[width:], qcirc, qregmap, cregmap, symb_map, range_preds  # type: ignore
        )
        if len(cregmap[regname]) == width:
            for i, a in enumerate(args[:width]):
                if a.index != [i]:
                    raise NotImplementedError(
                        """Conditions must be an entire register in\
 order or only one bit of one register"""
                    )

            instruction.c_if(cregmap[regname], value)
        elif width == 1:
            instruction.c_if(cregmap[regname][args[0].index[0]], value)
        else:
            raise NotImplementedError(
                """Conditions must be an entire register in\
order or only one bit of one register"""
            )

        return instruction
    # normal gates
    qargs = [qregmap[q.reg_name][q.index[0]] for q in args]
    if optype == OpType.CnX:
        return qcirc.mcx(qargs[:-1], qargs[-1])
    if optype == OpType.CnY:
        return qcirc.append(qiskit_gates.YGate().control(len(qargs) - 1), qargs)
    if optype == OpType.CnZ:
        new_gate = qiskit_gates.ZGate().control(len(qargs) - 1)
        new_gate.name = "mcz"
        return qcirc.append(new_gate, qargs)
    if optype == OpType.CnRy:
        # might as well do a bit more checking
        assert len(op.params) == 1
        alpha = param_to_qiskit(op.params[0], symb_map)
        assert len(qargs) >= 2
        if len(qargs) == 2:
            # presumably more efficient; single control only
            new_gate = CRYGate(alpha)
        else:
            new_gate = RYGate(alpha).control(len(qargs) - 1)
        qcirc.append(new_gate, qargs)
        return qcirc

    if optype == OpType.CU3:
        params = _get_params(op, symb_map) + [0]
        return qcirc.append(qiskit_gates.CUGate(*params), qargs=qargs)

    if optype == OpType.TK1:
        params = _get_params(op, symb_map)
        half = ParameterExpression(symb_map, sympify(sympy.pi / 2))
        qcirc.global_phase += -params[0] / 2 - params[2] / 2
        return qcirc.append(
            qiskit_gates.UGate(params[1], params[0] - half, params[2] + half),
            qargs=qargs,
        )

    if optype == OpType.Phase:
        params = _get_params(op, symb_map)
        assert len(params) == 1
        qcirc.global_phase += params[0]
        return InstructionSet()

    # others are direct translations
    try:
        gatetype, phase = _known_gate_rev_phase[optype]
    except KeyError as error:
        raise NotImplementedError(
            "Cannot convert tket Op to Qiskit gate: " + op.get_name()
        ) from error
    params = _get_params(op, symb_map)
    g = gatetype(*params)
    if type(phase) is float:
        qcirc.global_phase += phase * np.pi
    else:
        qcirc.global_phase += sympify(phase * sympy.pi)
    return qcirc.append(g, qargs=qargs)


# The set of tket gates that can be converted directly to qiskit gates
_supported_tket_gates = set(_known_gate_rev_phase.keys())

_additional_multi_controlled_gates = {OpType.CnY, OpType.CnZ, OpType.CnRy}

# tket gates which are protected from being decomposed in the rebase
_protected_tket_gates = (
    _supported_tket_gates
    | _additional_multi_controlled_gates
    | {
        OpType.Unitary1qBox,
        OpType.Unitary2qBox,
        OpType.Unitary3qBox,
        OpType.QControlBox,
    }
    | {OpType.CustomGate}
)

# This is a rebase to the set of tket gates which have an exact substitution in qiskit
supported_gate_rebase = AutoRebase(_protected_tket_gates)


def tk_to_qiskit(
    tkcirc: Circuit, replace_implicit_swaps: bool = False
) -> QuantumCircuit:
    """
    Converts a pytket :py:class:`Circuit` to a qiskit :py:class:`qiskit.QuantumCircuit`.

    In many cases there will be a qiskit gate to exactly replace each tket gate.
    If no exact replacement can be found for a part of the circuit then an equivalent
    circuit will be returned using the tket gates which are supported in qiskit.

    :param tkcirc: A :py:class:`Circuit` to be converted
    :param replace_implicit_swaps: Implement implicit permutation by adding SWAPs
        to the end of the circuit.
    :return: The converted circuit
    """
    tkc = tkcirc.copy()  # Make a local copy of tkcirc
    if replace_implicit_swaps:
        tkc.replace_implicit_wire_swaps()
    qcirc = QuantumCircuit(name=tkc.name)
    qreg_sizes: dict[str, int] = {}
    for qb in tkc.qubits:
        if len(qb.index) != 1:
            raise NotImplementedError("Qiskit registers must use a single index")
        if (qb.reg_name not in qreg_sizes) or (qb.index[0] >= qreg_sizes[qb.reg_name]):
            qreg_sizes.update({qb.reg_name: qb.index[0] + 1})
    c_regs = tkcirc.c_registers
    if set(bit for reg in c_regs for bit in reg) != set(tkcirc.bits):
        raise NotImplementedError("Bit registers must be singly indexed from zero")
    qregmap = {}
    for reg_name, size in qreg_sizes.items():
        qis_reg = QuantumRegister(size, reg_name)
        qregmap.update({reg_name: qis_reg})
        qcirc.add_register(qis_reg)
    cregmap = {}
    for c_reg in c_regs:
        if c_reg.name != _TEMP_BIT_NAME:
            qis_reg = ClassicalRegister(c_reg.size, c_reg.name)
            cregmap.update({c_reg.name: qis_reg})
            qcirc.add_register(qis_reg)
    symb_map = {Parameter(str(s)): s for s in tkc.free_symbols()}
    range_preds: dict[Bit, tuple[list[UnitID], int]] = dict()

    # Apply a rebase to the set of pytket gates which have replacements in qiskit
    supported_gate_rebase.apply(tkc)

    for command in tkc:
        append_tk_command_to_qiskit(
            command.op, command.args, qcirc, qregmap, cregmap, symb_map, range_preds
        )
    qcirc.global_phase += param_to_qiskit(tkc.phase, symb_map)

    # if UUID stored in name, set parameter uuids accordingly (see qiskit_to_tk)
    updates = dict()
    for p in qcirc.parameters:
        name_spl = p.name.split("_UUID:", 2)
        if len(name_spl) == 2:
            p_name, uuid_str = name_spl
            uuid = UUID(uuid_str)
            # See Parameter.__init__() in qiskit/circuit/parameter.py.
            new_p = Parameter(p_name)
            new_p._uuid = uuid
            new_p._parameter_keys = frozenset(
                ((symengine_wrapper.Symbol(p_name), uuid),)
            )
            new_p._hash = hash((new_p._parameter_keys, new_p._symbol_expr))
            updates[p] = new_p
    qcirc.assign_parameters(updates, inplace=True)

    return qcirc


def process_characterisation(backend: "IBMBackend") -> dict[str, Any]:
    """Convert a :py:class:`qiskit_ibm_runtime.ibm_backend.IBMBackend` to a
    dictionary containing device Characteristics

    :param backend: A backend to be converted
    :return: A dictionary containing device characteristics
    """
    config = backend.configuration()
    props = backend.properties()
    return process_characterisation_from_config(config, props)


def process_characterisation_from_config(
    config: PulseBackendConfiguration, properties: Optional[BackendProperties]
) -> dict[str, Any]:
    """Obtain a dictionary containing device Characteristics given config and props.

    :param config: A IBMQ configuration object
    :param properties: An optional IBMQ properties object
    :return: A dictionary containing device characteristics
    """

    # TODO explicitly check for and separate 1 and 2 qubit gates
    def return_value_if_found(iterator: Iterable["Nduv"], name: str) -> Optional[Any]:
        try:
            first_found = next(filter(lambda item: item.name == name, iterator))
        except StopIteration:
            return None
        if hasattr(first_found, "value"):
            return first_found.value
        return None

    coupling_map = config.coupling_map
    n_qubits = config.n_qubits
    if coupling_map is None:
        # Assume full connectivity
        arc: FullyConnected | Architecture = FullyConnected(n_qubits)
    else:
        arc = Architecture(coupling_map)

    link_errors: dict = defaultdict(dict)
    node_errors: dict = defaultdict(dict)
    readout_errors: dict = {}

    t1_times = []
    t2_times = []
    frequencies = []
    gate_times = []

    if properties is not None:
        for index, qubit_info in enumerate(properties.qubits):
            t1_times.append([index, return_value_if_found(qubit_info, "T1")])
            t2_times.append([index, return_value_if_found(qubit_info, "T2")])
            frequencies.append([index, return_value_if_found(qubit_info, "frequency")])
            # readout error as a symmetric 2x2 matrix
            offdiag = return_value_if_found(qubit_info, "readout_error")
            if offdiag:
                diag = 1.0 - offdiag
                readout_errors[index] = [[diag, offdiag], [offdiag, diag]]
            else:
                readout_errors[index] = None

        for gate in properties.gates:
            name = gate.gate
            if name in _gate_str_2_optype:
                optype = _gate_str_2_optype[name]
                qubits = gate.qubits
                gate_error = return_value_if_found(gate.parameters, "gate_error")
                gate_error = gate_error if gate_error else 0.0
                gate_length = return_value_if_found(gate.parameters, "gate_length")
                gate_length = gate_length if gate_length else 0.0
                gate_times.append([name, qubits, gate_length])
                # add gate fidelities to their relevant lists
                if len(qubits) == 1:
                    node_errors[qubits[0]].update({optype: gate_error})
                elif len(qubits) == 2:
                    link_errors[tuple(qubits)].update({optype: gate_error})
                    opposite_link = tuple(qubits[::-1])
                    if opposite_link not in coupling_map:
                        # to simulate a worse reverse direction square the fidelity
                        link_errors[opposite_link].update({optype: 2 * gate_error})

    # map type (k1 -> k2) -> v[k1] -> v[k2]
    K1 = TypeVar("K1")
    K2 = TypeVar("K2")
    V = TypeVar("V")
    convert_keys_t = Callable[[Callable[[K1], K2], dict[K1, V]], dict[K2, V]]

    # convert qubits to architecture Nodes
    convert_keys: convert_keys_t = lambda f, d: {  # noqa: E731
        f(k): v for k, v in d.items()
    }

    node_errors = convert_keys(lambda q: Node(q), node_errors)
    link_errors = convert_keys(lambda p: (Node(p[0]), Node(p[1])), link_errors)
    readout_errors = convert_keys(lambda q: Node(q), readout_errors)

    characterisation: dict[str, Any] = dict()
    characterisation["NodeErrors"] = node_errors
    characterisation["EdgeErrors"] = link_errors
    characterisation["ReadoutErrors"] = readout_errors
    characterisation["Architecture"] = arc
    characterisation["t1times"] = t1_times
    characterisation["t2times"] = t2_times
    characterisation["Frequencies"] = frequencies
    characterisation["GateTimes"] = gate_times

    return characterisation


def get_avg_characterisation(
    characterisation: dict[str, Any]
) -> dict[str, dict[Node, float]]:
    """
    Convert gate-specific characterisation into readout, one- and two-qubit errors

    Used to convert a typical output from `process_characterisation` into an input
    noise characterisation for NoiseAwarePlacement
    """

    K = TypeVar("K")
    V1 = TypeVar("V1")
    V2 = TypeVar("V2")
    map_values_t = Callable[[Callable[[V1], V2], dict[K, V1]], dict[K, V2]]
    map_values: map_values_t = lambda f, d: {  # noqa: E731
        k: f(v) for k, v in d.items()
    }

    node_errors = cast(dict[Node, dict[OpType, float]], characterisation["NodeErrors"])
    link_errors = cast(
        dict[tuple[Node, Node], dict[OpType, float]], characterisation["EdgeErrors"]
    )
    readout_errors = cast(
        dict[Node, list[list[float]]], characterisation["ReadoutErrors"]
    )

    avg: Callable[[dict[Any, float]], float] = lambda xs: sum(  # noqa: E731
        xs.values()
    ) / len(xs)
    avg_mat: Callable[[list[list[float]]], float] = (  # noqa: E731
        lambda xs: (xs[0][1] + xs[1][0]) / 2.0
    )

    avg_readout_errors = map_values(avg_mat, readout_errors)
    avg_node_errors = map_values(avg, node_errors)
    avg_link_errors = map_values(avg, link_errors)

    return {
        "node_errors": avg_node_errors,
        "edge_errors": avg_link_errors,
        "readout_errors": avg_readout_errors,
    }


def backend_properties_from_legacy_backendinfo(
    backend_info: BackendInfo,
) -> BackendProperties:
    """Construct a :py:class:`qiskit_ibm_runtime.models.backend_properties.BackendProperties`
    from an early version of `BackendInfo` where a serialised `BackendProperties` is not stored
    in the `misc` field.

    :param backend_info: a pytket-qiskit `BackendInfo`
    :return: a `BackendProperties`
    """
    backend_name = backend_info.device_name
    # backend_version is not stored in BackendInfo
    backend_version = ""
    # last_update_date is not stored in BackendInfo
    time_now = datetime.now()
    n_qubits = len(backend_info.misc["characterisation"]["t1times"])
    # populate qubit data
    qubits: List[List[Nduv]] = [[]] * n_qubits
    for i in range(n_qubits):
        q_index, t1 = backend_info.misc["characterisation"]["t1times"][i]
        if t1 is not None:
            qubits[q_index].append(Nduv(time_now, "T1", "us", t1))
        q_index, t2 = backend_info.misc["characterisation"]["t2times"][i]
        if t2 is not None:
            qubits[q_index].append(Nduv(time_now, "T2", "us", t2))
        q_index, freq = backend_info.misc["characterisation"]["Frequencies"][i]
        if freq is not None:
            qubits[q_index].append(Nduv(time_now, "frequency", "GHz", freq))
        if backend_info.all_readout_errors is not None:
            readout_error = backend_info.all_readout_errors[Node(i)]
            if readout_error is not None:
                # readout_error[0][1] is an off-diagonal entry
                qubits[i].append(
                    Nduv(time_now, "readout_error", "", readout_error[0][1])
                )
            # anharmonicity, prob_meas0_prep1, prob_meas1_prep0, readout_length are not stored
    # serialised GateProperties
    gate_dict = {}
    # populate gatetimes
    for g, g_qbs, g_len in backend_info.misc["characterisation"]["GateTimes"]:
        gate_qubit_id = g + "_".join(map(str, g_qbs))
        gate_dict[gate_qubit_id] = {
            "name": gate_qubit_id,
            "gate": g,
            "qubits": g_qbs,
            "parameters": [Nduv(time_now, "gate_length", "ns", g_len).to_dict()],
        }
    # populate 1-q gate errors
    if backend_info.all_node_gate_errors is not None:
        for node, g_errors in backend_info.all_node_gate_errors.items():
            for g_optype, g_error in g_errors.items():
                g = _gate_str_2_optype_rev[g_optype]
                gate_qubit_id = f"{g}{node.index[0]}"
                gate_dict[gate_qubit_id]["parameters"].append(
                    Nduv(time_now, "gate_error", "", g_error).to_dict()
                )
    # populate 2-q gate errors
    if backend_info.all_edge_gate_errors is not None:
        for (n1, n2), g_errors in backend_info.all_edge_gate_errors.items():
            for g_optype, g_error in g_errors.items():
                g = _gate_str_2_optype_rev[g_optype]
                gate_qubit_id = f"{g}{n1.index[0]}_{n2.index[0]}"
                if gate_qubit_id not in gate_dict:
                    # this gate is not in the original BackendProperties, and is
                    # added in `process_characterisation_from_config`
                    # to simulate worse reverse direction noise.
                    continue
                gate_dict[gate_qubit_id]["parameters"].append(
                    Nduv(time_now, "gate_error", "", g_error).to_dict()
                )
    gates = [GateProperties.from_dict(v) for v in gate_dict.values()]
    # general and kwargs are not stored
    return BackendProperties(backend_name, backend_version, time_now, qubits, gates, [])


def backend_properties_from_backendinfo(
    backend_info: BackendInfo,
) -> BackendProperties:
    """Construct a :py:class:`qiskit_ibm_runtime.models.backend_properties.BackendProperties`
    from a `BackendInfo` by directly deserialising the `backend_properties` field in `misc`.

    :param backend_info: a pytket-qiskit `BackendInfo`
    :return: a `BackendProperties`
    """
    if "backend_properties" not in backend_info.misc:
        raise ValueError(
            """The `backend_info` object is missing the `backend_properties` field within `misc`.
            For older versions of `BackendInfo`, consider using `backend_properties_from_legacy_backendinfo` instead."""
        )
    return BackendProperties.from_dict(backend_info.misc["backend_properties"])


def noise_model_from_backend_properties(
    backend_properties: BackendProperties,
) -> NoiseModel:
    """Construct a :py:class:`qiskit_aer.noise.NoiseModel` from a
    :py:class:`qiskit_ibm_runtime.models.backend_properties.BackendProperties`.
    """
    # `NoiseModel.from_backend_properties` only takes the deprecated
    # `qiskit.providers.models.backendproperties.BackendProperties`
    # instead of `qiskit_ibm_runtime.models.backend_properties.BackendProperties` even though
    # they appear to have the same interface. We hack the `__class__` attribute to
    # circumvent this.
    backend_properties.__class__ = LegacyBackendProperties
    noise_model = NoiseModel.from_backend_properties(backend_properties)
    backend_properties.__class__ = BackendProperties
    return noise_model<|MERGE_RESOLUTION|>--- conflicted
+++ resolved
@@ -19,15 +19,12 @@
 from collections.abc import Iterable
 from inspect import signature
 from typing import (
-<<<<<<< HEAD
-    List,
-=======
     TYPE_CHECKING,
     Any,
->>>>>>> b332fbf1
     Callable,
     Optional,
     TypeVar,
+    List,
     cast,
 )
 from uuid import UUID
@@ -41,7 +38,12 @@
 )
 from qiskit_ibm_runtime.models.backend_properties import (  # type: ignore
     BackendProperties,
+    GateProperties,
+    Nduv,
 )
+from qiskit.providers.models.backendproperties import BackendProperties as LegacyBackendProperties  # type: ignore
+from qiskit_aer.noise import NoiseModel  # type: ignore
+
 from symengine import sympify  # type: ignore
 from symengine.lib import symengine_wrapper  # type: ignore
 
@@ -95,39 +97,6 @@
     StatePreparation,
     UnitaryGate,
 )
-<<<<<<< HEAD
-from qiskit_ibm_runtime.models.backend_configuration import PulseBackendConfiguration  # type: ignore
-from qiskit_ibm_runtime.models.backend_properties import BackendProperties, GateProperties, Nduv  # type: ignore
-from qiskit.providers.models.backendproperties import BackendProperties as LegacyBackendProperties  # type: ignore
-from qiskit_aer.noise import NoiseModel  # type: ignore
-
-from pytket.circuit import (
-    CircBox,
-    Circuit,
-    Node,
-    Op,
-    OpType,
-    Unitary1qBox,
-    Unitary2qBox,
-    Unitary3qBox,
-    UnitType,
-    Bit,
-    Qubit,
-    QControlBox,
-    StatePreparationBox,
-)
-from pytket.unit_id import _TEMP_BIT_NAME
-from pytket.pauli import Pauli, QubitPauliString
-from pytket.architecture import Architecture, FullyConnected
-from pytket.utils import (
-    QubitPauliOperator,
-    gen_term_sequence_circuit,
-    permute_rows_cols_in_unitary,
-)
-from pytket.passes import AutoRebase
-from pytket.backends.backendinfo import BackendInfo
-=======
->>>>>>> b332fbf1
 
 if TYPE_CHECKING:
     from qiskit_ibm_runtime.ibm_backend import IBMBackend  # type: ignore
