--- conflicted
+++ resolved
@@ -727,17 +727,10 @@
     will probably fail.
 
     :param qcirc: A circuit to be converted
-<<<<<<< HEAD
     :param preserve_param_uuid: Whether to preserve symbolic :py:class:`~qiskit.circuit.Parameter` uuids
-        by appending them to the tket :py:class:`~pytket._tket.circuit.Circuit` symbol names as "_UUID:<uuid>".
+        by appending them to the tket :py:class:`~pytket._tket.circuit.Circuit` symbol names as "_UUID:<uuid_as_hex>".
         This can be useful if you want to reassign :py:class:`~qiskit.circuit.Parameter` s after conversion
         to tket and back, as it is necessary for :py:class:`~qiskit.circuit.Parameter` object equality
-=======
-    :param preserve_param_uuid: Whether to preserve symbolic Parameter uuids
-        by appending them to the tket Circuit symbol names as "_UUID_<uuid_as_hex>".
-        This can be useful if you want to reassign Parameters after conversion
-        to tket and back, as it is necessary for Parameter object equality
->>>>>>> d5cc9549
         to be preserved.
     :return: The converted circuit
     """
@@ -1111,13 +1104,9 @@
     Consider using the ``replace_implicit_swaps`` flag to replace these implicit swaps with
     SWAP gates.
 
-<<<<<<< HEAD
+    *Note:* Support for conversion of symbolic circuits is currently limited.
+
     :param tkcirc: A :py:class:`~pytket._tket.circuit.Circuit` to be converted
-=======
-    *Note:* Support for conversion of symbolic circuits is currently limited.
-
-    :param tkcirc: A :py:class:`Circuit` to be converted
->>>>>>> d5cc9549
     :param replace_implicit_swaps: Implement implicit permutation by adding SWAPs
         to the end of the circuit.
     :param perm_warning: Warn if an input circuit has implicit qubit permutations,
