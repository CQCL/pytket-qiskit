# Copyright 2019-2024 Quantinuum
#
# Licensed under the Apache License, Version 2.0 (the "License");
# you may not use this file except in compliance with the License.
# You may obtain a copy of the License at
#
#     http://www.apache.org/licenses/LICENSE-2.0
#
# Unless required by applicable law or agreed to in writing, software
# distributed under the License is distributed on an "AS IS" BASIS,
# WITHOUT WARRANTIES OR CONDITIONS OF ANY KIND, either express or implied.
# See the License for the specific language governing permissions and
# limitations under the License.


from collections import Counter, defaultdict
from collections.abc import Iterator, Sequence
from typing import (
    Any,
    Optional,
)

import numpy as np

<<<<<<< HEAD
=======
from qiskit.result import Result  # type: ignore
from qiskit.result.models import ExperimentResult  # type: ignore

from pytket.circuit import Bit, Qubit, UnitID

>>>>>>> 577b9a01
from pytket.backends.backendresult import BackendResult
from pytket.circuit import Bit, Circuit, Qubit, UnitID
from pytket.utils.outcomearray import OutcomeArray
from qiskit.result import Result  # type: ignore
from qiskit.result.models import ExperimentResult  # type: ignore


def _get_registers_from_uids(uids: list[UnitID]) -> dict[str, set[UnitID]]:
    registers: dict[str, set[UnitID]] = defaultdict(set)
    for uid in uids:
        registers[uid.reg_name].add(uid)
    return registers


LabelsType = list[tuple[str, int]]


def _get_header_info(uids: list[UnitID]) -> tuple[LabelsType, LabelsType]:
    registers = _get_registers_from_uids(uids)
    reg_sizes = [(name, max(uids).index[0] + 1) for name, uids in registers.items()]
    reg_labels = [
        (name, uid.index[0]) for name, indices in registers.items() for uid in uids
    ]

    return reg_sizes, reg_labels


def _qiskit_ordered_uids(uids: list[UnitID]) -> list[UnitID]:
    registers = _get_registers_from_uids(uids)
    names = sorted(registers.keys())
    return [uid for name in names for uid in sorted(registers[name], reverse=True)]


def _hex_to_outar(hexes: Sequence[str], width: int) -> OutcomeArray:
    ints = [int(hexst, 16) for hexst in hexes]
    return OutcomeArray.from_ints(ints, width, big_endian=False)


# An empty ExperimentResult can be an empty dict, but it can also be a dict
# filled with empty values.
def _result_is_empty_shots(result: ExperimentResult) -> bool:
    if not result.shots > 0:
        # 0-shots results don't count as empty; they are simply ignored
        return False

    datadict = result.data.to_dict()
    return bool(
        len(datadict) == 0
        or "memory" in datadict
        and len(datadict["memory"]) == 0
        or "counts" in datadict
        and len(datadict["counts"]) == 0
    )


# In some cases, Qiskit returns a result with fields we don't expect -
# for example, a circuit with classical bits run on AerStateBackend will
# return counts (whether or not there were measurements). The include_foo
# arguments should be set based on what the backend supports.
def qiskit_experimentresult_to_backendresult(
    result: ExperimentResult,
    include_counts: bool = True,
    include_shots: bool = True,
    include_state: bool = True,
    include_unitary: bool = True,
    include_density_matrix: bool = True,
) -> BackendResult:
    if not result.success:
        raise RuntimeError(result.status)

    header = result.header
    width = header.memory_slots

    c_bits, q_bits = None, None
    if hasattr(header, "creg_sizes"):
        c_bits = []
        for name, size in header.creg_sizes:
            for index in range(size):
                c_bits.append(Bit(name, index))
    if hasattr(header, "qreg_sizes"):
        q_bits = []
        for name, size in header.qreg_sizes:
            for index in range(size):
                q_bits.append(Qubit(name, index))

    shots, counts, state, unitary, density_matrix = (None,) * 5
    datadict = result.data.to_dict()
    if _result_is_empty_shots(result) and include_shots:
        n_bits = len(c_bits) if c_bits else 0
        shots = OutcomeArray.from_readouts(
            np.zeros((result.shots, n_bits), dtype=np.uint8)
        )
    else:
        if "memory" in datadict and include_shots:
            memory = datadict["memory"]
            shots = _hex_to_outar(memory, width)
        elif "counts" in datadict and include_counts:
            qis_counts = datadict["counts"]
            counts = Counter(
                dict(
                    (_hex_to_outar([hexst], width), count)
                    for hexst, count in qis_counts.items()
                )
            )

        if "statevector" in datadict and include_state:
            state = datadict["statevector"].reverse_qargs().data

        if "unitary" in datadict and include_unitary:
            unitary = datadict["unitary"].reverse_qargs().data

        if "density_matrix" in datadict and include_density_matrix:
            density_matrix = datadict["density_matrix"].reverse_qargs().data

    return BackendResult(
        c_bits=c_bits,
        q_bits=q_bits,
        shots=shots,
        counts=counts,
        state=state,
        unitary=unitary,
        density_matrix=density_matrix,
        ppcirc=None,
    )


def qiskit_result_to_backendresult(
    res: Result,
    include_counts: bool = True,
    include_shots: bool = True,
    include_state: bool = True,
    include_unitary: bool = True,
    include_density_matrix: bool = True,
) -> Iterator[BackendResult]:
    for result in res.results:
        yield qiskit_experimentresult_to_backendresult(
            result,
            include_counts,
            include_shots,
            include_state,
            include_unitary,
            include_density_matrix,
        )


def backendresult_to_qiskit_resultdata(
    res: BackendResult,
    cbits: list[UnitID],
    qbits: list[UnitID],
    final_map: Optional[dict[UnitID, UnitID]],
) -> dict[str, Any]:
    data: dict[str, Any] = dict()
    if res.contains_state_results:
        qbits = _qiskit_ordered_uids(qbits)
        qbits.sort(reverse=True)
        if final_map:
            qbits = [final_map[q] for q in qbits]
        stored_res = res.get_result(qbits)
        if stored_res.state is not None:
            data["statevector"] = stored_res.state
        if stored_res.unitary is not None:
            data["unitary"] = stored_res.unitary
    if res.contains_measured_results:
        cbits = _qiskit_ordered_uids(cbits)
        if final_map:
            cbits = [final_map[c] for c in cbits]
        stored_res = res.get_result(cbits)
        if stored_res.shots is not None:
            data["memory"] = [hex(i) for i in stored_res.shots.to_intlist()]
            data["counts"] = dict(Counter(data["memory"]))
        elif stored_res.counts is not None:
            data["counts"] = {
                hex(i.to_intlist()[0]): f for i, f in stored_res.counts.items()
            }
    return data<|MERGE_RESOLUTION|>--- conflicted
+++ resolved
@@ -22,14 +22,11 @@
 
 import numpy as np
 
-<<<<<<< HEAD
-=======
 from qiskit.result import Result  # type: ignore
 from qiskit.result.models import ExperimentResult  # type: ignore
 
 from pytket.circuit import Bit, Qubit, UnitID
 
->>>>>>> 577b9a01
 from pytket.backends.backendresult import BackendResult
 from pytket.circuit import Bit, Circuit, Qubit, UnitID
 from pytket.utils.outcomearray import OutcomeArray
