# Copyright 2019-2023 Cambridge Quantum Computing
#
# Licensed under the Apache License, Version 2.0 (the "License");
# you may not use this file except in compliance with the License.
# You may obtain a copy of the License at
#
#     http://www.apache.org/licenses/LICENSE-2.0
#
# Unless required by applicable law or agreed to in writing, software
# distributed under the License is distributed on an "AS IS" BASIS,
# WITHOUT WARRANTIES OR CONDITIONS OF ANY KIND, either express or implied.
# See the License for the specific language governing permissions and
# limitations under the License.
import json
import os
from collections import Counter
from typing import Dict, cast
from warnings import warn
import math
import cmath
from hypothesis import given, strategies
import numpy as np

import pytest

from qiskit import ClassicalRegister, QuantumCircuit, QuantumRegister  # type: ignore
from qiskit.circuit import Parameter  # type: ignore
from qiskit.providers.aer.noise.noise_model import NoiseModel  # type: ignore
from qiskit.providers.aer.noise import ReadoutError  # type: ignore
from qiskit.providers.aer.noise.errors import depolarizing_error, pauli_error  # type: ignore

from qiskit_ibm_provider import IBMProvider  # type: ignore
from qiskit_aer import Aer  # type: ignore
from qiskit_ibm_provider.exceptions import IBMError  # type: ignore

from pytket.circuit import Circuit, OpType, BasisOrder, Qubit, reg_eq, Unitary2qBox  # type: ignore
from pytket.passes import CliffordSimp  # type: ignore
from pytket.pauli import Pauli, QubitPauliString  # type: ignore
from pytket.predicates import CompilationUnit, NoMidMeasurePredicate  # type: ignore
from pytket.architecture import Architecture  # type: ignore
from pytket.mapping import MappingManager, LexiLabellingMethod, LexiRouteRoutingMethod  # type: ignore
from pytket.transform import Transform  # type: ignore
from pytket.backends import (
    ResultHandle,
    CircuitNotRunError,
    CircuitNotValidError,
    CircuitStatus,
    StatusEnum,
)
from pytket.backends.backend import ResultHandleTypeError
from pytket.extensions.qiskit import (
    IBMQBackend,
    AerBackend,
    AerStateBackend,
    AerUnitaryBackend,
    IBMQEmulatorBackend,
)
from pytket.extensions.qiskit import (
    qiskit_to_tk,
    tk_to_qiskit,
    process_characterisation,
)
from pytket.extensions.qiskit.backends.crosstalk_model import (
    CrosstalkParams,
    NoisyCircuitBuilder,
    FractionalUnitary,
)
from pytket.utils.expectations import (
    get_pauli_expectation_value,
    get_operator_expectation_value,
)
from pytket.utils.operators import QubitPauliOperator
from pytket.utils.results import compare_statevectors

skip_remote_tests: bool = os.getenv("PYTKET_RUN_REMOTE_TESTS") is None

REASON = "PYTKET_RUN_REMOTE_TESTS not set (requires configuration of IBMQ account)"


def circuit_gen(measure: bool = False) -> Circuit:
    c = Circuit(2, 2)
    c.H(0)
    c.CX(0, 1)
    if measure:
        c.measure_all()
    return c


def get_test_circuit(measure: bool) -> QuantumCircuit:
    qr = QuantumRegister(5)
    cr = ClassicalRegister(5)
    qc = QuantumCircuit(qr, cr)
    # qc.h(qr[0])
    qc.x(qr[0])
    qc.x(qr[2])
    qc.cx(qr[1], qr[0])
    # qc.h(qr[1])
    qc.cx(qr[0], qr[3])
    qc.cz(qr[2], qr[0])
    qc.cx(qr[1], qr[3])
    # qc.rx(PI/2,qr[3])
    qc.z(qr[2])
    if measure:
        qc.measure(qr[0], cr[0])
        qc.measure(qr[1], cr[1])
        qc.measure(qr[2], cr[2])
        qc.measure(qr[3], cr[3])
    return qc


def test_statevector() -> None:
    c = circuit_gen()
    b = AerStateBackend()
    state = b.run_circuit(c).get_state()
    assert np.allclose(state, [math.sqrt(0.5), 0, 0, math.sqrt(0.5)], atol=1e-10)
    c.add_phase(0.5)
    state1 = b.run_circuit(c).get_state()
    assert np.allclose(state1, state * 1j, atol=1e-10)


def test_statevector_sim_with_permutation() -> None:
    # https://github.com/CQCL/pytket-qiskit/issues/35
    b = AerStateBackend()
    c = Circuit(3).X(0).SWAP(0, 1).SWAP(0, 2)
    qubits = c.qubits
    sv = b.run_circuit(c).get_state()
    # convert swaps to implicit permutation
    c.replace_SWAPs()
    assert c.implicit_qubit_permutation() == {
        qubits[0]: qubits[1],
        qubits[1]: qubits[2],
        qubits[2]: qubits[0],
    }
    sv1 = b.run_circuit(c).get_state()
    assert np.allclose(sv, sv1, atol=1e-10)


def test_sim() -> None:
    c = circuit_gen(True)
    b = AerBackend()
    shots = b.run_circuit(c, n_shots=1024).get_shots()
    print(shots)


def test_measures() -> None:
    n_qbs = 12
    c = Circuit(n_qbs, n_qbs)
    x_qbs = [2, 5, 7, 11]
    for i in x_qbs:
        c.X(i)
    c.measure_all()
    b = AerBackend()
    shots = b.run_circuit(c, n_shots=10).get_shots()
    all_ones = True
    all_zeros = True
    for i in x_qbs:
        all_ones = all_ones and bool(np.all(shots[:, i]))
    for i in range(n_qbs):
        if i not in x_qbs:
            all_zeros = all_zeros and (not np.any(shots[:, i]))
    assert all_ones
    assert all_zeros


@pytest.mark.skipif(skip_remote_tests, reason=REASON)
def test_noise(manila_backend: IBMQBackend) -> None:
    noise_model = NoiseModel.from_backend(manila_backend._backend)
    n_qbs = 5
    c = Circuit(n_qbs, n_qbs)
    x_qbs = [2, 0, 4]
    for i in x_qbs:
        c.X(i)
    c.measure_all()
    b = AerBackend(noise_model)
    n_shots = 50
    c = b.get_compiled_circuit(c)
    shots = b.run_circuit(c, n_shots=n_shots, seed=4).get_shots()
    zer_exp = []
    one_exp = []
    for i in range(n_qbs):
        expectation = np.sum(shots[:, i]) / n_shots
        if i in x_qbs:
            one_exp.append(expectation)
        else:
            zer_exp.append(expectation)

    assert min(one_exp) > max(zer_exp)

    c2 = (
        Circuit(4, 4)
        .H(0)
        .CX(0, 2)
        .CX(3, 1)
        .T(2)
        .CX(0, 1)
        .CX(0, 3)
        .CX(2, 1)
        .measure_all()
    )

    c2 = b.get_compiled_circuit(c2)
    shots = b.run_circuit(c2, n_shots=10, seed=5).get_shots()
    assert shots.shape == (10, 4)


@pytest.mark.flaky(reruns=3, reruns_delay=10)
@pytest.mark.skipif(skip_remote_tests, reason=REASON)
def test_process_characterisation(manila_backend: IBMQBackend) -> None:
    char = process_characterisation(manila_backend._backend)
    arch: Architecture = char.get("Architecture", Architecture([]))
    node_errors: dict = char.get("NodeErrors", {})
    link_errors: dict = char.get("EdgeErrors", {})

    assert len(arch.nodes) == 5
    assert len(arch.coupling) == 8
    assert len(node_errors) == 5
    assert len(link_errors) == 8


def test_process_characterisation_no_noise_model() -> None:
    my_noise_model = NoiseModel()
    back = AerBackend(my_noise_model)
    assert back.backend_info.get_misc("characterisation") is None

    c = Circuit(4).CX(0, 1).H(2).CX(2, 1).H(3).CX(0, 3).H(1).X(0)
    c = back.get_compiled_circuit(c)
    assert back.valid_circuit(c)


def test_process_characterisation_incomplete_noise_model() -> None:
    my_noise_model = NoiseModel()

    my_noise_model.add_quantum_error(depolarizing_error(0.6, 2), ["cx"], [0, 1])
    my_noise_model.add_quantum_error(depolarizing_error(0.5, 1), ["u3"], [1])
    my_noise_model.add_quantum_error(depolarizing_error(0.1, 1), ["u3"], [3])
    my_noise_model.add_quantum_error(
        pauli_error([("X", 0.35), ("Z", 0.65)]), ["u2"], [0]
    )
    my_noise_model.add_quantum_error(
        pauli_error([("X", 0.35), ("Y", 0.65)]), ["u1"], [2]
    )

    back = AerBackend(my_noise_model)

    c = Circuit(4).CX(0, 1).H(2).CX(2, 1).H(3).CX(0, 3).H(1).X(0).measure_all()
    c = back.get_compiled_circuit(c)
    assert back.valid_circuit(c)

    arch = back.backend_info.architecture
    assert isinstance(arch, Architecture)
    nodes = arch.nodes
    assert set(arch.coupling) == {
        (nodes[0], nodes[1]),
        (nodes[0], nodes[2]),
        (nodes[0], nodes[3]),
        (nodes[1], nodes[2]),
        (nodes[1], nodes[3]),
        (nodes[2], nodes[0]),
        (nodes[2], nodes[1]),
        (nodes[2], nodes[3]),
        (nodes[3], nodes[0]),
        (nodes[3], nodes[1]),
        (nodes[3], nodes[2]),
    }


def test_circuit_compilation_complete_noise_model() -> None:
    my_noise_model = NoiseModel()
    my_noise_model.add_quantum_error(depolarizing_error(0.6, 2), ["cx"], [0, 1])
    my_noise_model.add_quantum_error(depolarizing_error(0.6, 2), ["cx"], [0, 2])
    my_noise_model.add_quantum_error(depolarizing_error(0.6, 2), ["cx"], [0, 3])
    my_noise_model.add_quantum_error(depolarizing_error(0.6, 2), ["cx"], [1, 2])
    my_noise_model.add_quantum_error(depolarizing_error(0.6, 2), ["cx"], [1, 3])
    my_noise_model.add_quantum_error(depolarizing_error(0.6, 2), ["cx"], [2, 3])
    my_noise_model.add_quantum_error(depolarizing_error(0.5, 1), ["u3"], [0])
    my_noise_model.add_quantum_error(depolarizing_error(0.5, 1), ["u3"], [1])
    my_noise_model.add_quantum_error(depolarizing_error(0.5, 1), ["u3"], [2])
    my_noise_model.add_quantum_error(depolarizing_error(0.5, 1), ["u3"], [3])

    back = AerBackend(my_noise_model)

    c = Circuit(4).CX(0, 1).H(2).CX(2, 1).H(3).CX(0, 3).H(1).X(0).measure_all()
    c = back.get_compiled_circuit(c)
    assert back.valid_circuit(c)


def test_process_characterisation_complete_noise_model() -> None:
    my_noise_model = NoiseModel()

    readout_error_0 = 0.2
    readout_error_1 = 0.3
    my_noise_model.add_readout_error(
        [
            [1 - readout_error_0, readout_error_0],
            [readout_error_0, 1 - readout_error_0],
        ],
        [0],
    )
    my_noise_model.add_readout_error(
        [
            [1 - readout_error_1, readout_error_1],
            [readout_error_1, 1 - readout_error_1],
        ],
        [1],
    )

    my_noise_model.add_quantum_error(depolarizing_error(0.6, 2), ["cx"], [0, 1])
    my_noise_model.add_quantum_error(depolarizing_error(0.5, 1), ["u3"], [0])
    my_noise_model.add_quantum_error(
        pauli_error([("X", 0.35), ("Z", 0.65)]), ["u2"], [0]
    )
    my_noise_model.add_quantum_error(
        pauli_error([("X", 0.35), ("Y", 0.65)]), ["u1"], [0]
    )

    back = AerBackend(my_noise_model)
    char = back.backend_info.get_misc("characterisation")

    node_errors = cast(Dict, back.backend_info.all_node_gate_errors)
    link_errors = cast(Dict, back.backend_info.all_edge_gate_errors)
    arch = back.backend_info.architecture

    gqe2 = {tuple(qs): errs for qs, errs in char["GenericTwoQubitQErrors"]}
    gqe1 = {q: errs for q, errs in char["GenericOneQubitQErrors"]}

    assert round(gqe2[(0, 1)][0][1][15], 5) == 0.0375
    assert round(gqe2[(0, 1)][0][1][0], 5) == 0.4375
    assert gqe1[0][0][1][3] == 0.125
    assert gqe1[0][0][1][0] == 0.625
    assert gqe1[0][1][1][0] == 0.35
    assert gqe1[0][1][1][1] == 0.65
    assert gqe1[0][2][1][0] == 0.35
    assert gqe1[0][2][1][1] == 0.65
    assert node_errors[arch.nodes[0]][OpType.U3] == 0.375
    assert round(link_errors[(arch.nodes[0], arch.nodes[1])][OpType.CX], 4) == 0.5625
    assert (
        round(link_errors[(arch.nodes[1], arch.nodes[0])][OpType.CX], 8) == 0.80859375
    )
    readout_errors = cast(Dict, back.backend_info.all_readout_errors)
    assert readout_errors[arch.nodes[0]] == [
        [0.8, 0.2],
        [0.2, 0.8],
    ]
    assert readout_errors[arch.nodes[1]] == [
        [0.7, 0.3],
        [0.3, 0.7],
    ]


def test_process_model() -> None:
    noise_model = NoiseModel()
    # add readout error to qubits 0, 1, 2
    error_ro = ReadoutError([[0.8, 0.2], [0.2, 0.8]])
    for i in range(3):
        noise_model.add_readout_error(error_ro, [i])
    # add depolarizing error to qubits 3, 4, 5
    error_dp_sq = depolarizing_error(0.5, 1)
    for i in range(3, 6):
        noise_model.add_quantum_error(error_dp_sq, ["u3"], [i])
    error_dp_mq = depolarizing_error(0.6, 2)
    # add coupling errors
    noise_model.add_quantum_error(error_dp_mq, ["cx"], [0, 7])
    noise_model.add_quantum_error(error_dp_mq, ["cx"], [1, 2])
    noise_model.add_quantum_error(error_dp_mq, ["cx"], [8, 9])

    # check basic information has been captured
    b = AerBackend(noise_model)
    nodes = b.backend_info.architecture.nodes
    assert len(nodes) == 9
    assert "characterisation" in b.backend_info.misc
    assert "GenericOneQubitQErrors" in b.backend_info.misc["characterisation"]
    assert "GenericTwoQubitQErrors" in b.backend_info.misc["characterisation"]
    node_gate_errors = cast(Dict, b.backend_info.all_node_gate_errors)
    assert nodes[3] in node_gate_errors
    edge_gate_errors = cast(Dict, b.backend_info.all_edge_gate_errors)
    assert (nodes[7], nodes[8]) in edge_gate_errors


def test_cancellation_aer() -> None:
    b = AerBackend()
    c = circuit_gen(True)
    c = b.get_compiled_circuit(c)
    h = b.process_circuit(c, 10)
    b.cancel(h)
    print(b.circuit_status(h))


@pytest.mark.skipif(skip_remote_tests, reason=REASON)
def test_cancellation_ibmq(lima_backend: IBMQBackend) -> None:
    b = lima_backend
    c = circuit_gen(True)
    c = b.get_compiled_circuit(c)
    h = b.process_circuit(c, 10)
    b.cancel(h)
    print(b.circuit_status(h))


@pytest.mark.skipif(skip_remote_tests, reason=REASON)
def test_machine_debug(manila_backend: IBMQBackend) -> None:
    backend = manila_backend
    backend._MACHINE_DEBUG = True
    try:
        c = Circuit(2, 2).H(0).CX(0, 1).measure_all()
        with pytest.raises(CircuitNotValidError) as errorinfo:
            handles = backend.process_circuits([c, c.copy()], n_shots=2)
        assert "in submitted does not satisfy GateSetPredicate" in str(errorinfo.value)
        c = backend.get_compiled_circuit(c)
        handles = backend.process_circuits([c, c.copy()], n_shots=4)
        from pytket.extensions.qiskit.backends.ibm import _DEBUG_HANDLE_PREFIX

        assert all(
            cast(str, hand[0]).startswith(_DEBUG_HANDLE_PREFIX) for hand in handles
        )

        correct_counts = {(0, 0): 4}

        res = backend.run_circuit(c, n_shots=4)
        assert res.get_counts() == correct_counts

        # check that generating new shots still works
        res = backend.run_circuit(c, n_shots=4)
        assert res.get_counts() == correct_counts
    finally:
        # ensure shared backend is reset for other tests
        backend._MACHINE_DEBUG = False


@pytest.mark.skipif(skip_remote_tests, reason=REASON)
def test_nshots_batching(manila_backend: IBMQBackend) -> None:
    backend = manila_backend
    backend._MACHINE_DEBUG = True
    try:
        c1 = Circuit(2, 2).H(0).CX(0, 1).measure_all()
        c2 = Circuit(2, 2).Rx(0.5, 0).CX(0, 1).measure_all()
        c3 = Circuit(2, 2).H(1).CX(0, 1).measure_all()
        c4 = Circuit(2, 2).Rx(0.5, 0).CX(0, 1).CX(1, 0).measure_all()
        cs = [c1, c2, c3, c4]
        n_shots = [10, 12, 10, 13]
        cs = backend.get_compiled_circuits(cs)
        handles = backend.process_circuits(cs, n_shots=n_shots)

        from pytket.extensions.qiskit.backends.ibm import _DEBUG_HANDLE_PREFIX

        assert all(
            cast(str, hand[0]) == _DEBUG_HANDLE_PREFIX + suffix
            for hand, suffix in zip(
                handles,
                [f"{(10, 0)}", f"{(12, 1)}", f"{(10, 0)}", f"{(13, 2)}"],
            )
        )
    finally:
        # ensure shared backend is reset for other tests
        backend._MACHINE_DEBUG = False


@pytest.mark.flaky(reruns=3, reruns_delay=10)
@pytest.mark.skipif(skip_remote_tests, reason=REASON)
def test_nshots(manila_emulator_backend: IBMQEmulatorBackend) -> None:
    for b in [AerBackend(), manila_emulator_backend]:
        circuit = Circuit(1).X(0)
        circuit.measure_all()
        n_shots = [1, 2, 3]
        results = b.get_results(b.process_circuits([circuit] * 3, n_shots=n_shots))
        assert [sum(r.get_counts().values()) for r in results] == n_shots


def test_pauli_statevector() -> None:
    c = Circuit(2)
    c.Rz(0.5, 0)
    Transform.OptimisePostRouting().apply(c)
    b = AerStateBackend()
    zi = QubitPauliString(Qubit(0), Pauli.Z)
    assert get_pauli_expectation_value(c, zi, b) == 1
    c.X(0)
    assert get_pauli_expectation_value(c, zi, b) == -1


def test_pauli_sim() -> None:
    c = Circuit(2, 2)
    c.Rz(0.5, 0)
    Transform.OptimisePostRouting().apply(c)
    b = AerBackend()
    zi = QubitPauliString(Qubit(0), Pauli.Z)
    energy = get_pauli_expectation_value(c, zi, b, 8000)
    assert abs(energy - 1) < 0.001
    c.X(0)
    energy = get_pauli_expectation_value(c, zi, b, 8000)
    assert abs(energy + 1) < 0.001


@pytest.mark.skipif(skip_remote_tests, reason=REASON)
def test_default_pass(manila_backend: IBMQBackend) -> None:
    b = manila_backend
    for ol in range(3):
        comp_pass = b.default_compilation_pass(ol)
        c = Circuit(3, 3)
        c.H(0)
        c.CX(0, 1)
        c.CSWAP(1, 0, 2)
        c.ZZPhase(0.84, 2, 0)
        c.measure_all()
        comp_pass.apply(c)
        for pred in b.required_predicates:
            assert pred.verify(c)


@pytest.mark.skipif(skip_remote_tests, reason=REASON)
def test_aer_default_pass(manila_backend: IBMQBackend) -> None:
    noise_model = NoiseModel.from_backend(manila_backend._backend)
    for nm in [None, noise_model]:
        b = AerBackend(nm)
        for ol in range(3):
            comp_pass = b.default_compilation_pass(ol)
            c = Circuit(3, 3)
            c.H(0)
            c.CX(0, 1)
            c.CSWAP(1, 0, 2)
            c.ZZPhase(0.84, 2, 0)
            c.add_gate(OpType.TK1, [0.2, 0.3, 0.4], [0])
            comp_pass.apply(c)
            c.measure_all()
            for pred in b.required_predicates:
                assert pred.verify(c)


def test_routing_measurements() -> None:
    qc = get_test_circuit(True)
    physical_c = qiskit_to_tk(qc)
    sim = AerBackend()
    original_results = sim.run_circuit(physical_c, n_shots=10, seed=4).get_shots()
    coupling = [(1, 0), (2, 0), (2, 1), (3, 2), (3, 4), (4, 2)]
    arc = Architecture(coupling)
    mm = MappingManager(arc)
    mm.route_circuit(physical_c, [LexiLabellingMethod(), LexiRouteRoutingMethod()])
    Transform.DecomposeSWAPtoCX(arc).apply(physical_c)
    Transform.DecomposeCXDirected(arc).apply(physical_c)
    Transform.OptimisePostRouting().apply(physical_c)
    assert (
        sim.run_circuit(physical_c, n_shots=10).get_shots() == original_results
    ).all()


def test_routing_no_cx() -> None:
    circ = Circuit(2, 2)
    circ.H(1)
    circ.Rx(0.2, 0)
    circ.measure_all()
    coupling = [(1, 0), (2, 0), (2, 1), (3, 2), (3, 4), (4, 2)]
    arc = Architecture(coupling)
    mm = MappingManager(arc)
    mm.route_circuit(circ, [LexiRouteRoutingMethod()])
    assert len(circ.get_commands()) == 4


def test_counts() -> None:
    qc = get_test_circuit(True)
    circ = qiskit_to_tk(qc)
    sim = AerBackend()
    counts = sim.run_circuit(circ, n_shots=10, seed=4).get_counts()
    assert counts == {(1, 0, 1, 1, 0): 10}


def test_ilo() -> None:
    b = AerBackend()
    bs = AerStateBackend()
    bu = AerUnitaryBackend()
    c = Circuit(2)
    c.X(1)
    res_s = bs.run_circuit(c)
    res_u = bu.run_circuit(c)
    assert (res_s.get_state() == np.asarray([0, 1, 0, 0])).all()
    assert (res_s.get_state(basis=BasisOrder.dlo) == np.asarray([0, 0, 1, 0])).all()
    assert (
        res_u.get_unitary()
        == np.asarray([[0, 1, 0, 0], [1, 0, 0, 0], [0, 0, 0, 1], [0, 0, 1, 0]])
    ).all()
    assert (
        res_u.get_unitary(basis=BasisOrder.dlo)
        == np.asarray([[0, 0, 1, 0], [0, 0, 0, 1], [1, 0, 0, 0], [0, 1, 0, 0]])
    ).all()
    c.measure_all()
    res = b.run_circuit(c, n_shots=2)
    assert (res.get_shots() == np.asarray([[0, 1], [0, 1]])).all()
    assert (res.get_shots(basis=BasisOrder.dlo) == np.asarray([[1, 0], [1, 0]])).all()
    assert res.get_counts() == {(0, 1): 2}
    assert res.get_counts(basis=BasisOrder.dlo) == {(1, 0): 2}


def test_ubox() -> None:
    # https://github.com/CQCL/pytket-extensions/issues/342
    u = np.array(
        [[1, 0, 0, 0], [0, 1, 0, 0], [0, 0, 0, 1], [0, 0, 1, 0]], dtype=complex
    )
    ubox = Unitary2qBox(u)
    c = Circuit(2)
    c.add_unitary2qbox(ubox, 0, 1)
    b = AerUnitaryBackend()
    h = b.process_circuit(c)
    r = b.get_result(h)
    u1 = r.get_unitary()
    assert np.allclose(u, u1)


def test_swaps_basisorder() -> None:
    # Check that implicit swaps can be corrected irrespective of BasisOrder
    b = AerStateBackend()
    c = Circuit(4)
    c.X(0)
    c.CX(0, 1)
    c.CX(1, 0)
    c.CX(1, 3)
    c.CX(3, 1)
    c.X(2)
    cu = CompilationUnit(c)
    CliffordSimp(True).apply(cu)
    c1 = cu.circuit
    assert c1.n_gates_of_type(OpType.CX) == 2

    c, c1 = b.get_compiled_circuits([c, c1])

    handles = b.process_circuits([c, c1])
    res_c = b.run_circuit(c)
    res_c1 = b.run_circuit(c1)
    s_ilo = res_c1.get_state(basis=BasisOrder.ilo)
    correct_ilo = res_c.get_state(basis=BasisOrder.ilo)

    assert np.allclose(s_ilo, correct_ilo)
    s_dlo = res_c1.get_state(basis=BasisOrder.dlo)
    correct_dlo = res_c.get_state(basis=BasisOrder.dlo)
    assert np.allclose(s_dlo, correct_dlo)

    qbs = c.qubits
    for result in b.get_results(handles):
        assert (
            result.get_state([qbs[1], qbs[2], qbs[3], qbs[0]]).real.tolist().index(1.0)
            == 6
        )
        assert (
            result.get_state([qbs[2], qbs[1], qbs[0], qbs[3]]).real.tolist().index(1.0)
            == 9
        )
        assert (
            result.get_state([qbs[2], qbs[3], qbs[0], qbs[1]]).real.tolist().index(1.0)
            == 12
        )

    bu = AerUnitaryBackend()
    res_c = bu.run_circuit(c)
    res_c1 = bu.run_circuit(c1)
    u_ilo = res_c1.get_unitary(basis=BasisOrder.ilo)
    correct_ilo = res_c.get_unitary(basis=BasisOrder.ilo)
    assert np.allclose(u_ilo, correct_ilo)
    u_dlo = res_c1.get_unitary(basis=BasisOrder.dlo)
    correct_dlo = res_c.get_unitary(basis=BasisOrder.dlo)
    assert np.allclose(u_dlo, correct_dlo)


def test_pauli() -> None:
    for b in [AerBackend(), AerStateBackend()]:
        c = Circuit(2)
        c.Rz(0.5, 0)
        c = b.get_compiled_circuit(c)
        zi = QubitPauliString(Qubit(0), Pauli.Z)
        assert cmath.isclose(get_pauli_expectation_value(c, zi, b), 1)
        c.X(0)
        assert cmath.isclose(get_pauli_expectation_value(c, zi, b), -1)


def test_operator() -> None:
    for b in [AerBackend(), AerStateBackend()]:
        c = circuit_gen()
        zz = QubitPauliOperator(
            {QubitPauliString([Qubit(0), Qubit(1)], [Pauli.Z, Pauli.Z]): 1.0}
        )
        assert cmath.isclose(get_operator_expectation_value(c, zz, b), 1.0)
        c.X(0)
        assert cmath.isclose(get_operator_expectation_value(c, zz, b), -1.0)


# TKET-1432 this was either too slow or consumed too much memory when bugged
@pytest.mark.flaky(reruns=3, reruns_delay=10)
def test_expectation_bug() -> None:
    backend = AerStateBackend()
    # backend.compile_circuit(circuit)
    circuit = Circuit(16)
    with open("big_hamiltonian.json", "r") as f:
        hamiltonian = QubitPauliOperator.from_list(json.load(f))
    exp = backend.get_operator_expectation_value(circuit, hamiltonian)
    assert np.isclose(exp, 1.4325392)


def test_aer_result_handle() -> None:
    c = Circuit(2, 2).H(0).CX(0, 1).measure_all()

    b = AerBackend()

    handles = b.process_circuits([c, c.copy()], n_shots=2)

    ids, indices = zip(*(han for han in handles))

    assert all(isinstance(idval, str) for idval in ids)
    assert indices == (0, 1)

    assert len(b.get_result(handles[0]).get_shots()) == 2

    with pytest.raises(ResultHandleTypeError) as errorinfo:
        _ = b.get_result(ResultHandle("43"))
    assert "ResultHandle('43',) does not match expected identifier types" in str(
        errorinfo.value
    )

    wronghandle = ResultHandle("asdf", 3)

    with pytest.raises(CircuitNotRunError) as errorinfoCirc:
        _ = b.get_result(wronghandle)
    assert "Circuit corresponding to {0!r} ".format(
        wronghandle
    ) + "has not been run by this backend instance." in str(errorinfoCirc.value)


def test_aerstate_result_handle() -> None:
    c = circuit_gen()
    b1 = AerStateBackend()
    h1 = b1.process_circuits([c])[0]
    state = b1.get_result(h1).get_state()
    status = b1.circuit_status(h1)
    assert status == CircuitStatus(StatusEnum.COMPLETED, "job has successfully run")
    assert np.allclose(state, [np.sqrt(0.5), 0, 0, math.sqrt(0.5)], atol=1e-10)
    b2 = AerUnitaryBackend()
    unitary = b2.run_circuit(c).get_unitary()
    assert np.allclose(
        unitary,
        np.sqrt(0.5)
        * np.array([[1, 0, 1, 0], [0, 1, 0, 1], [0, 1, 0, -1], [1, 0, -1, 0]]),
    )


def test_cache() -> None:
    b = AerBackend()
    c = circuit_gen()
    c = b.get_compiled_circuit(c)
    h = b.process_circuits([c], 2)[0]
    b.get_result(h).get_shots()
    assert h in b._cache
    b.pop_result(h)
    assert h not in b._cache
    assert not b._cache

    b.run_circuit(c, n_shots=2).get_counts()
    b.run_circuit(c.copy(), n_shots=2).get_counts()
    b.empty_cache()
    assert not b._cache


def test_mixed_circuit() -> None:
    c = Circuit()
    qr = c.add_q_register("q", 2)
    ar = c.add_c_register("a", 1)
    br = c.add_c_register("b", 1)
    c.H(qr[0])
    c.Measure(qr[0], ar[0])
    c.X(qr[1], condition=reg_eq(ar, 0))
    c.Measure(qr[1], br[0])
    backend = AerBackend()
    c = backend.get_compiled_circuit(c)
    counts = backend.run_circuit(c, n_shots=1024).get_counts()
    for key in counts.keys():
        assert key in {(0, 1), (1, 0)}


@pytest.mark.skipif(skip_remote_tests, reason=REASON)
def test_aer_placed_expectation(manila_backend: IBMQBackend) -> None:
    # bug TKET-695
    n_qbs = 3
    c = Circuit(n_qbs, n_qbs)
    c.X(0)
    c.CX(0, 2)
    c.CX(1, 2)
    c.H(1)
    # c.measure_all()
    b = AerBackend()
    operator = QubitPauliOperator(
        {
            QubitPauliString(Qubit(0), Pauli.Z): 1.0,
            QubitPauliString(Qubit(1), Pauli.X): 0.5,
        }
    )
    assert b.get_operator_expectation_value(c, operator) == (-0.5 + 0j)

    noise_model = NoiseModel.from_backend(manila_backend._backend)

    noise_b = AerBackend(noise_model)

    with pytest.raises(RuntimeError) as errorinfo:
        noise_b.get_operator_expectation_value(c, operator)
        assert "not supported with noise model" in str(errorinfo.value)

    c.rename_units({Qubit(1): Qubit("node", 1)})
    with pytest.raises(ValueError) as errorinfoCirc:
        b.get_operator_expectation_value(c, operator)
        assert "default register Qubits" in str(errorinfoCirc.value)


def test_operator_expectation_value() -> None:
    c = Circuit(2).X(0).V(0).V(1).S(0).S(1).H(0).H(1).S(0).S(1)
    op = QubitPauliOperator(
        {
            QubitPauliString([], []): 0.5,
            QubitPauliString([Qubit(0)], [Pauli.Z]): -0.5,
        }
    )
    b = AerBackend()
    c1 = b.get_compiled_circuit(c)
    e = AerBackend().get_operator_expectation_value(c1, op)
    assert np.isclose(e, 1.0)


@pytest.mark.flaky(reruns=3, reruns_delay=10)
@pytest.mark.skipif(skip_remote_tests, reason=REASON)
def test_ibmq_emulator(manila_emulator_backend: IBMQEmulatorBackend) -> None:
    assert manila_emulator_backend._noise_model is not None
    b_ibm = manila_emulator_backend._ibmq
    b_aer = AerBackend()
    for ol in range(3):
        comp_pass = manila_emulator_backend.default_compilation_pass(ol)
        c = Circuit(3, 3)
        c.H(0)
        c.CX(0, 1)
        c.CSWAP(1, 0, 2)
        c.ZZPhase(0.84, 2, 0)
        c_cop = c.copy()
        comp_pass.apply(c_cop)
        c.measure_all()
        for bac in (manila_emulator_backend, b_ibm):
            assert all(pred.verify(c_cop) for pred in bac.required_predicates)

        c_cop_2 = c.copy()
        c_cop_2 = b_aer.get_compiled_circuit(c_cop_2, ol)
        if ol == 0:
            assert not all(
                pred.verify(c_cop_2)
                for pred in manila_emulator_backend.required_predicates
            )

    circ = Circuit(2, 2).H(0).CX(0, 1).measure_all()
    copy_circ = circ.copy()
    manila_emulator_backend.rebase_pass().apply(copy_circ)
    assert manila_emulator_backend.required_predicates[1].verify(copy_circ)
    circ = manila_emulator_backend.get_compiled_circuit(circ)
    b_noi = AerBackend(noise_model=manila_emulator_backend._noise_model)
    emu_counts = manila_emulator_backend.run_circuit(
        circ, n_shots=10, seed=10
    ).get_counts()
    aer_counts = b_noi.run_circuit(circ, n_shots=10, seed=10).get_counts()
    # Even with the same seed, the results may differ.
    assert sum(emu_counts.values()) == sum(aer_counts.values())


@given(
    n_shots=strategies.integers(min_value=1, max_value=10),
    n_bits=strategies.integers(min_value=0, max_value=10),
)
def test_shots_bits_edgecases(n_shots: int, n_bits: int) -> None:
    c = Circuit(n_bits, n_bits)
    c.measure_all()
    aer_backend = AerBackend()

    # TODO TKET-813 add more shot based backends and move to integration tests
    h = aer_backend.process_circuit(c, n_shots)
    res = aer_backend.get_result(h)

    correct_shots = np.zeros((n_shots, n_bits), dtype=int)
    correct_shape = (n_shots, n_bits)
    correct_counts = Counter({(0,) * n_bits: n_shots})
    # BackendResult
    assert np.array_equal(res.get_shots(), correct_shots)
    assert res.get_shots().shape == correct_shape
    assert res.get_counts() == correct_counts

    # Direct
    res = aer_backend.run_circuit(c, n_shots=n_shots)
    assert np.array_equal(res.get_shots(), correct_shots)
    assert res.get_shots().shape == correct_shape
    assert res.get_counts() == correct_counts


def test_simulation_method() -> None:
    state_backends = [AerBackend(), AerBackend(simulation_method="statevector")]
    stabilizer_backend = AerBackend(simulation_method="stabilizer")

    clifford_circ = Circuit(2).H(0).CX(0, 1).measure_all()
    clifford_T_circ = Circuit(2).H(0).T(1).CX(0, 1).measure_all()

    for b in state_backends + [stabilizer_backend]:
        counts = b.run_circuit(clifford_circ, n_shots=4).get_counts()
        assert sum(val for _, val in counts.items()) == 4

    for b in state_backends:
        counts = b.run_circuit(clifford_T_circ, n_shots=4).get_counts()
        assert sum(val for _, val in counts.items()) == 4

    with pytest.raises(CircuitNotValidError) as warninfo:
        # check for the error thrown when non-clifford circuit used with
        # stabilizer backend
        stabilizer_backend.run_circuit(clifford_T_circ, n_shots=4).get_counts()
        assert (
            "Circuit with index 0 in submitted does not satisfy GateSetPredicate"
            in str(warninfo.value)
        )


def test_aer_expanded_gates() -> None:
    c = Circuit(3).CX(0, 1)
    c.add_gate(OpType.ZZPhase, 0.1, [0, 1])
    c.add_gate(OpType.CY, [0, 1])
    c.add_gate(OpType.CCX, [0, 1, 2])

    backend = AerBackend()
    assert backend.valid_circuit(c)


@pytest.mark.skipif(skip_remote_tests, reason=REASON)
def test_remote_simulator(qasm_simulator_backend: IBMQBackend) -> None:
    c = Circuit(3).CX(0, 1)
    c.add_gate(OpType.ZZPhase, 0.1, [0, 1])
    c.add_gate(OpType.CY, [0, 1])
    c.add_gate(OpType.CCX, [0, 1, 2])
    c.measure_all()

    assert qasm_simulator_backend.valid_circuit(c)

    assert (
        sum(qasm_simulator_backend.run_circuit(c, n_shots=10).get_counts().values())
        == 10
    )


@pytest.mark.skipif(skip_remote_tests, reason=REASON)
def test_ibmq_mid_measure(manila_backend: IBMQBackend) -> None:
    c = Circuit(3, 3).H(1).CX(1, 2).Measure(0, 0).Measure(1, 1)
    c.add_barrier([0, 1, 2])

    c.CX(1, 0).H(0).Measure(2, 2)

    b = manila_backend
    ps = b.default_compilation_pass(0)
    ps.apply(c)
    assert not NoMidMeasurePredicate().verify(c)
    assert b.valid_circuit(c)


@pytest.mark.skipif(skip_remote_tests, reason=REASON)
def test_ibmq_conditional(manila_backend: IBMQBackend) -> None:
    c = Circuit(3, 2).H(1).CX(1, 2).Measure(0, 0).Measure(1, 1)
    c.add_barrier([0, 1, 2])
    ar = c.add_c_register("a", 1)
    c.CX(1, 0).H(0).X(2, condition=reg_eq(ar, 0)).Measure(Qubit(2), ar[0])

    b = manila_backend
    assert b.backend_info.supports_fast_feedforward
    compiled = b.get_compiled_circuit(c)
    assert not NoMidMeasurePredicate().verify(compiled)
    assert b.valid_circuit(compiled)


@pytest.mark.skipif(skip_remote_tests, reason=REASON)
def test_compile_x(manila_backend: IBMQBackend) -> None:
    # TKET-1028
    b = manila_backend
    c = Circuit(1).X(0)
    for ol in range(3):
        c1 = c.copy()
        c1 = b.get_compiled_circuit(c1, optimisation_level=ol)
        assert c1.n_gates == 1


def lift_perm(p: Dict[int, int]) -> np.ndarray:
    """
    Given a permutation of {0,1,...,n-1} return the 2^n by 2^n permuation matrix
    representing the permutation of qubits (big-endian convention).
    """
    n = len(p)
    pm = np.zeros((1 << n, 1 << n), dtype=complex)
    for i in range(1 << n):
        j = 0
        mask = 1 << n
        for q in range(n):
            mask >>= 1
            if (i & mask) != 0:
                j |= 1 << (n - 1 - p[q])
        pm[j][i] = 1
    return pm


@pytest.mark.skipif(skip_remote_tests, reason=REASON)
def test_compilation_correctness(manila_backend: IBMQBackend) -> None:
    c = Circuit(5)
    c.H(0).H(1).H(2)
    c.CX(0, 1).CX(1, 2)
    c.Rx(0.25, 1).Ry(0.75, 1).Rz(0.5, 2)
    c.CCX(2, 1, 0)
    c.CY(1, 0).CY(2, 1)
    c.H(0).H(1).H(2)
    c.Rz(0.125, 0)
    c.X(1)
    c.Rz(0.125, 2).X(2).Rz(0.25, 2)
    c.SX(3).Rz(0.125, 3).SX(3)
    c.CX(0, 3).CX(0, 4)
    u_backend = AerUnitaryBackend()
    u = u_backend.run_circuit(c).get_unitary()
    ibm_backend = manila_backend
    for ol in range(3):
        p = ibm_backend.default_compilation_pass(optimisation_level=ol)
        cu = CompilationUnit(c)
        p.apply(cu)
        c1 = cu.circuit
        compiled_u = u_backend.run_circuit(c1).get_unitary()

        # Adjust for placement
        imap = cu.initial_map
        fmap = cu.final_map
        c_idx = {c.qubits[i]: i for i in range(5)}
        c1_idx = {c1.qubits[i]: i for i in range(5)}
        ini = {c_idx[qb]: c1_idx[node] for qb, node in imap.items()}  # type: ignore
        inv_fin = {c1_idx[node]: c_idx[qb] for qb, node in fmap.items()}  # type: ignore
        m_ini = lift_perm(ini)
        m_inv_fin = lift_perm(inv_fin)

        # Note that we do not expect unitary equivalence, because the pass includes
        # SimplifyInitial which may remove initial gates that do not affect the final
        # result. However the first columns of the unitaries (i.e. the final
        # statevectors arising from an initial all-zero state) should match.
        assert compare_statevectors(u[:, 0], (m_inv_fin @ compiled_u @ m_ini)[:, 0])


# pytket-extensions issue #69
def test_symbolic_rebase() -> None:
    circ = QuantumCircuit(2)
    circ.rx(Parameter("a"), 0)
    circ.ry(Parameter("b"), 1)
    circ.cx(0, 1)

    pytket_circ = qiskit_to_tk(circ)

    # rebase pass could not handle symbolic parameters originally and would fail here:
    AerBackend().rebase_pass().apply(pytket_circ)

    assert len(pytket_circ.free_symbols()) == 2


def _tk1_to_rotations(a: float, b: float, c: float) -> Circuit:
    """Translate tk1 to a RzRxRz so AerUnitaryBackend can simulate"""
    circ = Circuit(1)
    circ.Rz(c, 0).Rx(b, 0).Rz(a, 0)
    return circ


def _verify_single_q_rebase(
    backend: AerUnitaryBackend, a: float, b: float, c: float
) -> bool:
    """Compare the unitary of a tk1 gate to the unitary of the translated circuit"""
    rotation_circ = _tk1_to_rotations(a, b, c)
    u_before = backend.run_circuit(rotation_circ).get_unitary()
    circ = Circuit(1)
    circ.add_gate(OpType.TK1, [a, b, c], [0])
    backend.rebase_pass().apply(circ)
    u_after = backend.run_circuit(circ).get_unitary()
    return np.allclose(u_before, u_after)


def test_rebase_phase() -> None:
    backend = AerUnitaryBackend()
    for a in [0.6, 0, 1, 2, 3]:
        for b in [0.7, 0, 0.5, 1, 1.5]:
            for c in [0.8, 0, 1, 2, 3]:
                assert _verify_single_q_rebase(backend, a, b, c)
                assert _verify_single_q_rebase(backend, -a, -b, -c)
                assert _verify_single_q_rebase(backend, 2 * a, 3 * b, 4 * c)


@pytest.mark.skipif(skip_remote_tests, reason=REASON)
def test_postprocess(lima_backend: IBMQBackend) -> None:
    b = lima_backend
    assert b.supports_contextual_optimisation
    c = Circuit(2, 2)
    c.SX(0).SX(1).CX(0, 1).measure_all()
    c = b.get_compiled_circuit(c)
    h = b.process_circuit(c, n_shots=10, postprocess=True)
    ppcirc = Circuit.from_dict(json.loads(cast(str, h[3])))
    ppcmds = ppcirc.get_commands()
    assert len(ppcmds) > 0
    assert all(ppcmd.op.type == OpType.ClassicalTransform for ppcmd in ppcmds)
    b.cancel(h)


@pytest.mark.flaky(reruns=3, reruns_delay=10)
@pytest.mark.skipif(skip_remote_tests, reason=REASON)
def test_postprocess_emu(manila_emulator_backend: IBMQEmulatorBackend) -> None:
    assert manila_emulator_backend.supports_contextual_optimisation
    c = Circuit(2, 2)
    c.SX(0).SX(1).CX(0, 1).measure_all()
    c = manila_emulator_backend.get_compiled_circuit(c)
    h = manila_emulator_backend.process_circuit(c, n_shots=10, postprocess=True)
    ppcirc = Circuit.from_dict(json.loads(cast(str, h[3])))
    ppcmds = ppcirc.get_commands()
    assert len(ppcmds) > 0
    assert all(ppcmd.op.type == OpType.ClassicalTransform for ppcmd in ppcmds)
    r = manila_emulator_backend.get_result(h)
    counts = r.get_counts()
    assert sum(counts.values()) == 10


@pytest.mark.flaky(reruns=3, reruns_delay=10)
@pytest.mark.skipif(skip_remote_tests, reason=REASON)
def test_cloud_stabiliser(simulator_stabilizer_backend: IBMQBackend) -> None:
    c = Circuit(2, 2)
    c.H(0).SX(1).CX(0, 1).measure_all()
    c = simulator_stabilizer_backend.get_compiled_circuit(c, 0)
    h = simulator_stabilizer_backend.process_circuit(c, n_shots=10)
    assert sum(simulator_stabilizer_backend.get_result(h).get_counts().values()) == 10

    c = Circuit(2, 2)
    c.H(0).SX(1).Rz(0.1, 0).CX(0, 1).measure_all()
    assert not simulator_stabilizer_backend.valid_circuit(c)


@pytest.mark.skipif(skip_remote_tests, reason=REASON)
def test_available_devices(ibm_provider: IBMProvider) -> None:
    backend_info_list = IBMQBackend.available_devices(instance="ibm-q/open/main")
    assert len(backend_info_list) > 0

    # Check consistency with pytket-qiskit and qiskit provider
    assert len(backend_info_list) == len(ibm_provider.backends())

    backend_info_list = IBMQBackend.available_devices(provider=ibm_provider)
    assert len(backend_info_list) > 0

    try:
        backend_info_list = IBMQBackend.available_devices()
        assert len(backend_info_list) > 0
    except IBMError as e:
        if "Max retries exceeded" in e.message:
            warn("`IBMQBackend.available_devices()` timed out.")
        else:
            assert not f"Unexpected error: {e.message}"


@pytest.mark.flaky(reruns=3, reruns_delay=10)
@pytest.mark.skipif(skip_remote_tests, reason=REASON)
def test_backendinfo_serialization1(
    manila_emulator_backend: IBMQEmulatorBackend,
) -> None:
    # https://github.com/CQCL/tket/issues/192
    backend_info_json = manila_emulator_backend.backend_info.to_dict()
    s = json.dumps(backend_info_json)
    backend_info_json1 = json.loads(s)
    assert backend_info_json == backend_info_json1


def test_backendinfo_serialization2() -> None:
    # https://github.com/CQCL/tket/issues/192
    my_noise_model = NoiseModel()
    my_noise_model.add_readout_error(
        [
            [0.8, 0.2],
            [0.2, 0.8],
        ],
        [0],
    )
    my_noise_model.add_readout_error(
        [
            [0.7, 0.3],
            [0.3, 0.7],
        ],
        [1],
    )
    my_noise_model.add_quantum_error(depolarizing_error(0.6, 2), ["cx"], [0, 1])
    my_noise_model.add_quantum_error(depolarizing_error(0.5, 1), ["u3"], [0])
    my_noise_model.add_quantum_error(
        pauli_error([("X", 0.35), ("Z", 0.65)]), ["u2"], [0]
    )
    my_noise_model.add_quantum_error(
        pauli_error([("X", 0.35), ("Y", 0.65)]), ["u1"], [0]
    )
    backend = AerBackend(my_noise_model)
    backend_info_json = backend.backend_info.to_dict()
    s = json.dumps(backend_info_json)
    backend_info_json1 = json.loads(s)
    assert backend_info_json == backend_info_json1


def test_sim_qubit_order() -> None:
    # https://github.com/CQCL/pytket-qiskit/issues/54
    backend = AerStateBackend()
    circ = Circuit()
    circ.add_q_register("a", 1)
    circ.add_q_register("b", 1)
    circ.X(Qubit("a", 0))
    s = backend.run_circuit(circ).get_state()
    assert np.isclose(abs(s[2]), 1.0)


@pytest.mark.flaky(reruns=3, reruns_delay=10)
@pytest.mark.skipif(skip_remote_tests, reason=REASON)
def test_requrired_predicates(manila_emulator_backend: IBMQEmulatorBackend) -> None:
    # https://github.com/CQCL/pytket-qiskit/issues/93
    circ = Circuit(7)  # 7 qubit circuit in IBMQ gateset
    circ.X(0).CX(0, 1).CX(0, 2).CX(0, 3).CX(0, 4).CX(0, 5).CX(0, 6).measure_all()
    with pytest.raises(CircuitNotValidError) as errorinfo:
        manila_emulator_backend.run_circuit(circ, n_shots=100)
        assert (
            "pytket.backends.backend_exceptions.CircuitNotValidError:"
            + "Circuit with index 0 in submitted does"
            + "not satisfy MaxNQubitsPredicate(5)"
            in str(errorinfo)
        )


@pytest.mark.flaky(reruns=3, reruns_delay=10)
@pytest.mark.skipif(skip_remote_tests, reason=REASON)
def test_ecr_gate_compilation(ibm_sherbrooke_backend: IBMQBackend) -> None:
    assert ibm_sherbrooke_backend.backend_info.gate_set >= {
        OpType.X,
        OpType.SX,
        OpType.Rz,
        OpType.ECR,
    }
    # circuit for an un-routed GHZ state
    circ = (
        Circuit(7)
        .H(0)
        .CX(0, 1)
        .CX(0, 2)
        .CX(0, 3)
        .CX(0, 4)
        .CX(0, 5)
        .CX(0, 6)
        .measure_all()
    )
    for optimisation_level in range(3):
        compiled_circ = ibm_sherbrooke_backend.get_compiled_circuit(
            circ, optimisation_level
        )
        assert ibm_sherbrooke_backend.valid_circuit(compiled_circ)


<<<<<<< HEAD
def test_crosstalk_noise_model() -> None:
    circ = Circuit(3).X(0).CX(0, 1).CX(1, 2).measure_all()
    zz_crosstalks = {
        (Qubit(0), Qubit(1)): 0.0003,
        (Qubit(0), Qubit(2)): 0.0013,
        (Qubit(1), Qubit(2)): 0.002,
    }
    single_q_phase_errors = {
        Qubit(0): 0.00498,
        Qubit(1): 0.0021,
        Qubit(2): 0.0021,
    }
    two_q_induced_phase_errors = {
        (Qubit(0), Qubit(1)): (Qubit(2), 0.0033),
        (Qubit(1), Qubit(0)): (Qubit(2), 0.0033),
        (Qubit(0), Qubit(2)): (Qubit(1), 0.0033),
        (Qubit(2), Qubit(0)): (Qubit(1), 0.0033),
        (Qubit(1), Qubit(2)): (Qubit(0), 0.0033),
        (Qubit(2), Qubit(1)): (Qubit(0), 0.0033),
    }
    non_markovian_noise = [
        (Qubit(0), 0.007, 0.007),
        (Qubit(1), 0.004, 0.006),
        (Qubit(2), 0.005, 0.006),
    ]
    phase_damping_error = {
        Qubit(0): 0.05,
        Qubit(1): 0.05,
        Qubit(2): 0.05,
    }
    amplitude_damping_error = {
        Qubit(0): 0.05,
        Qubit(1): 0.05,
        Qubit(2): 0.05,
    }

    N = 10
    gate_times = {}
    for q in circ.qubits:
        gate_times[(OpType.X, tuple([q]))] = 0.1
    for q0 in circ.qubits:
        for q1 in circ.qubits:
            if q0 != q1:
                gate_times[(OpType.CX, (q0, q1))] = 0.5

    ctparams = CrosstalkParams(
        zz_crosstalks,
        single_q_phase_errors,
        two_q_induced_phase_errors,
        non_markovian_noise,
        False,
        N,
        gate_times,
        phase_damping_error,
        amplitude_damping_error,
    )
    # test manual construction
    noisy_circ_builder = NoisyCircuitBuilder(circ, ctparams)
    noisy_circ_builder.build()
    slices = noisy_circ_builder.get_slices()
    n_fractions = 0
    for s in slices:
        for inst in s:
            if isinstance(inst, FractionalUnitary):
                n_fractions = n_fractions + 1
    assert n_fractions == 11

    # test processing circuit
    aer = AerBackend(crosstalk_params=ctparams)
    compiled_circ = aer.get_compiled_circuit(circ, optimisation_level=0)
    h = aer.process_circuit(compiled_circ, n_shots=100)
    res = aer.get_result(h)
    res.get_counts()
=======
# helper function for testing
def _get_qiskit_statevector(qc: QuantumCircuit) -> np.ndarray:
    """Given a QuantumCircuit, use aer_simulator_statevector to compute its
    statevector, return the vector with its endianness adjusted"""
    back = Aer.get_backend("aer_simulator_statevector")
    qc.save_state()
    job = back.run(qc)
    return np.array(job.result().data()["statevector"].reverse_qargs().data)


# The three tests below and helper function above relate to this issue.
# https://github.com/CQCL/pytket-qiskit/issues/99
def test_statevector_simulator_gateset_deterministic() -> None:
    sv_backend = AerStateBackend()
    sv_supported_gates = sv_backend.backend_info.gate_set
    assert OpType.Reset and OpType.Measure in sv_supported_gates
    assert OpType.Conditional in sv_supported_gates
    # This circuit is deterministic in the sense that it prepares a
    # non-mixed state starting from the "all-0" state.
    # In general circuits with measures/resets won't be deterministic
    circ = Circuit(3, 1)
    circ.CCX(*range(3))
    circ.U1(1 / 4, 2)
    circ.H(2)
    circ.Measure(2, 0)
    circ.CZ(0, 1, condition_bits=[0], condition_value=1)
    circ.add_gate(OpType.Reset, [2])
    compiled_circ = sv_backend.get_compiled_circuit(circ)
    assert sv_backend.valid_circuit(compiled_circ)
    tket_statevector = sv_backend.run_circuit(compiled_circ).get_state()
    qc = tk_to_qiskit(compiled_circ)
    qiskit_statevector = _get_qiskit_statevector(qc)
    assert compare_statevectors(tket_statevector, qiskit_statevector)


def test_statevector_non_deterministic() -> None:
    circ = Circuit(2, 1)
    circ.H(0).H(1)
    circ.Measure(0, 0)
    circ.CX(1, 0, condition_bits=[0], condition_value=1)
    sv_backend = AerStateBackend()
    statevector = sv_backend.run_circuit(circ).get_state()
    # Possible results: 1/sqrt(2)(|00>+|01>) or 1/sqrt(2)(|01>+|10>)
    result1 = 1 / np.sqrt(2) * np.array([1, 1, 0, 0])
    result2 = 1 / np.sqrt(2) * np.array([0, 1, 1, 0])
    assert compare_statevectors(statevector, result1) or compare_statevectors(
        statevector, result2
    )


def test_unitary_sim_gateset() -> None:
    backend = AerUnitaryBackend()
    unitary_sim_gateset = backend.backend_info.gate_set
    unsupported_ops = {OpType.Reset, OpType.Measure, OpType.Conditional}
    assert unitary_sim_gateset.isdisjoint(unsupported_ops)
>>>>>>> 158277d8
<|MERGE_RESOLUTION|>--- conflicted
+++ resolved
@@ -1244,7 +1244,6 @@
         assert ibm_sherbrooke_backend.valid_circuit(compiled_circ)
 
 
-<<<<<<< HEAD
 def test_crosstalk_noise_model() -> None:
     circ = Circuit(3).X(0).CX(0, 1).CX(1, 2).measure_all()
     zz_crosstalks = {
@@ -1318,7 +1317,6 @@
     h = aer.process_circuit(compiled_circ, n_shots=100)
     res = aer.get_result(h)
     res.get_counts()
-=======
 # helper function for testing
 def _get_qiskit_statevector(qc: QuantumCircuit) -> np.ndarray:
     """Given a QuantumCircuit, use aer_simulator_statevector to compute its
@@ -1373,5 +1371,4 @@
     backend = AerUnitaryBackend()
     unitary_sim_gateset = backend.backend_info.gate_set
     unsupported_ops = {OpType.Reset, OpType.Measure, OpType.Conditional}
-    assert unitary_sim_gateset.isdisjoint(unsupported_ops)
->>>>>>> 158277d8
+    assert unitary_sim_gateset.isdisjoint(unsupported_ops)