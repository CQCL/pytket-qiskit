--- conflicted
+++ resolved
@@ -1434,7 +1434,72 @@
     assert sum(c0 != c1 for c0, c1 in counts) < 25
 
 
-<<<<<<< HEAD
+# https://github.com/CQCL/pytket-qiskit/issues/231
+def test_noiseless_density_matrix_simulation() -> None:
+    density_matrix_backend = AerDensityMatrixBackend()
+    assert density_matrix_backend.supports_density_matrix is True
+
+    assert isinstance(density_matrix_backend.backend_info.architecture, FullyConnected)
+
+    circ1 = Circuit(3).X(0).X(1).CCX(0, 1, 2)
+
+    output_state = np.array([0] * 7 + [1])
+
+    result1 = density_matrix_backend.run_circuit(circ1)
+    noiseless_dm1 = result1.get_density_matrix()
+
+    assert noiseless_dm1.shape == (8, 8)
+    assert np.allclose(noiseless_dm1, np.outer(output_state, output_state.conj()))
+    # Check purity to verify that we have a pure state
+    np.isclose(np.trace(noiseless_dm1**2).real, 1)
+
+    # Example with resets and conditional gates
+    # Prepares a state deterministically if input is a computational basis state
+    circ2 = Circuit(3, 1)
+    circ2.CCX(*range(3))
+    circ2.U1(1 / 4, 2)
+    circ2.H(2)
+    circ2.Measure(2, 0)
+    circ2.CZ(0, 1, condition_bits=[0], condition_value=1)
+    circ2.Reset(2)
+
+    result2 = density_matrix_backend.run_circuit(circ2)
+    assert result1.get_density_matrix().shape == (8, 8)
+    state_backend = AerStateBackend()
+    statevector = state_backend.run_circuit(circ2).get_state()
+    noiseless_dm2 = result2.get_density_matrix()
+    assert np.allclose(noiseless_dm2, np.outer(statevector, statevector.conj()))
+    # Check purity to verify that we have a pure state
+    assert np.isclose(np.trace(noiseless_dm2**2).real, 1)
+
+
+# https://github.com/CQCL/pytket-qiskit/issues/231
+def test_noisy_density_matrix_simulation() -> None:
+
+    # Test that __init__ works with a very simple noise model
+    noise_model = NoiseModel()
+    noise_model.add_quantum_error(depolarizing_error(0.6, 2), ["cz"], [0, 1])
+    noise_model.add_quantum_error(depolarizing_error(0.6, 2), ["cz"], [1, 2])
+
+    noisy_density_sim = AerDensityMatrixBackend(noise_model)
+    assert isinstance(noisy_density_sim.backend_info.architecture, Architecture)
+    assert len(noisy_density_sim.backend_info.architecture.nodes) == 3
+
+    circ = Circuit(3)
+    circ.X(0)
+    circ.X(1)
+    circ.SX(1)
+    circ.CZ(0, 1)
+    circ.CZ(1, 2)
+    assert noisy_density_sim.valid_circuit(circ)
+
+    result = noisy_density_sim.run_circuit(circ)
+    noisy_dm = result.get_density_matrix()
+    assert noisy_dm.shape == (8, 8)
+    # Check purity to verify mixed state
+    assert np.trace(noisy_dm**2).real < 0.99
+
+
 def test_mc_gate_on_aer() -> None:
     """Test for cm gates support in aer simulators
     https://github.com/CQCL/pytket-qiskit/issues/368"""
@@ -1450,70 +1515,4 @@
             compilation_pass.apply(circ)
             unitary_after = circ.get_unitary()
             assert compare_unitaries(unitary_before, unitary_after)
-            b.run_circuit(circ, n_shots=10)
-=======
-# https://github.com/CQCL/pytket-qiskit/issues/231
-def test_noiseless_density_matrix_simulation() -> None:
-    density_matrix_backend = AerDensityMatrixBackend()
-    assert density_matrix_backend.supports_density_matrix is True
-
-    assert isinstance(density_matrix_backend.backend_info.architecture, FullyConnected)
-
-    circ1 = Circuit(3).X(0).X(1).CCX(0, 1, 2)
-
-    output_state = np.array([0] * 7 + [1])
-
-    result1 = density_matrix_backend.run_circuit(circ1)
-    noiseless_dm1 = result1.get_density_matrix()
-
-    assert noiseless_dm1.shape == (8, 8)
-    assert np.allclose(noiseless_dm1, np.outer(output_state, output_state.conj()))
-    # Check purity to verify that we have a pure state
-    np.isclose(np.trace(noiseless_dm1**2).real, 1)
-
-    # Example with resets and conditional gates
-    # Prepares a state deterministically if input is a computational basis state
-    circ2 = Circuit(3, 1)
-    circ2.CCX(*range(3))
-    circ2.U1(1 / 4, 2)
-    circ2.H(2)
-    circ2.Measure(2, 0)
-    circ2.CZ(0, 1, condition_bits=[0], condition_value=1)
-    circ2.Reset(2)
-
-    result2 = density_matrix_backend.run_circuit(circ2)
-    assert result1.get_density_matrix().shape == (8, 8)
-    state_backend = AerStateBackend()
-    statevector = state_backend.run_circuit(circ2).get_state()
-    noiseless_dm2 = result2.get_density_matrix()
-    assert np.allclose(noiseless_dm2, np.outer(statevector, statevector.conj()))
-    # Check purity to verify that we have a pure state
-    assert np.isclose(np.trace(noiseless_dm2**2).real, 1)
-
-
-# https://github.com/CQCL/pytket-qiskit/issues/231
-def test_noisy_density_matrix_simulation() -> None:
-
-    # Test that __init__ works with a very simple noise model
-    noise_model = NoiseModel()
-    noise_model.add_quantum_error(depolarizing_error(0.6, 2), ["cz"], [0, 1])
-    noise_model.add_quantum_error(depolarizing_error(0.6, 2), ["cz"], [1, 2])
-
-    noisy_density_sim = AerDensityMatrixBackend(noise_model)
-    assert isinstance(noisy_density_sim.backend_info.architecture, Architecture)
-    assert len(noisy_density_sim.backend_info.architecture.nodes) == 3
-
-    circ = Circuit(3)
-    circ.X(0)
-    circ.X(1)
-    circ.SX(1)
-    circ.CZ(0, 1)
-    circ.CZ(1, 2)
-    assert noisy_density_sim.valid_circuit(circ)
-
-    result = noisy_density_sim.run_circuit(circ)
-    noisy_dm = result.get_density_matrix()
-    assert noisy_dm.shape == (8, 8)
-    # Check purity to verify mixed state
-    assert np.trace(noisy_dm**2).real < 0.99
->>>>>>> 30855b16
+            b.run_circuit(circ, n_shots=10)