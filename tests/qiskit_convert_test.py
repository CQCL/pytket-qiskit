# Copyright 2019-2023 Cambridge Quantum Computing
#
# Licensed under the Apache License, Version 2.0 (the "License");
# you may not use this file except in compliance with the License.
# You may obtain a copy of the License at
#
#     http://www.apache.org/licenses/LICENSE-2.0
#
# Unless required by applicable law or agreed to in writing, software
# distributed under the License is distributed on an "AS IS" BASIS,
# WITHOUT WARRANTIES OR CONDITIONS OF ANY KIND, either express or implied.
# See the License for the specific language governing permissions and
# limitations under the License.
import os
from collections import Counter
from typing import List, Set, Union
from math import pi
import pytest
from sympy import Symbol  # type: ignore
import numpy as np
from qiskit import (  # type: ignore
    QuantumCircuit,
    QuantumRegister,
    ClassicalRegister,
    execute,
    IBMQ,
)
from qiskit.opflow import PauliOp, PauliSumOp, PauliTrotterEvolution, Suzuki  # type: ignore
from qiskit.opflow.primitive_ops import PauliSumOp  # type: ignore
from qiskit.quantum_info import Pauli  # type: ignore
from qiskit.transpiler import PassManager  # type: ignore
from qiskit.circuit.library import RYGate, MCMT  # type: ignore
import qiskit.circuit.library.standard_gates as qiskit_gates  # type: ignore
from qiskit.circuit import Parameter  # type: ignore
from qiskit_aer import Aer  # type: ignore
from qiskit.quantum_info import Statevector
from pytket.circuit import (  # type: ignore
    Circuit,
    CircBox,
    Unitary2qBox,
    OpType,
    Qubit,
    Bit,
    CustomGateDef,
    reg_eq,
    StatePreparationBox,
)
from pytket.extensions.qiskit import tk_to_qiskit, qiskit_to_tk
from pytket.extensions.qiskit.qiskit_convert import _gate_str_2_optype
from pytket.extensions.qiskit.tket_pass import TketPass, TketAutoPass
from pytket.extensions.qiskit.result_convert import qiskit_result_to_backendresult
from pytket.passes import RebaseTket, DecomposeBoxes, FullPeepholeOptimise, SequencePass  # type: ignore
from pytket.utils.results import (
    compare_statevectors,
    permute_rows_cols_in_unitary,
    compare_unitaries,
)

skip_remote_tests: bool = os.getenv("PYTKET_RUN_REMOTE_TESTS") is None

# helper function for testing
def _get_qiskit_statevector(qc: QuantumCircuit) -> np.ndarray:
    """Given a QuantumCircuit, use aer_simulator_statevector to compute its
    statevector, return the vector with its endianness adjusted"""
    back = Aer.get_backend("aer_simulator_statevector")
    qc.save_state()
    job = back.run(qc)
    return np.array(job.result().data()["statevector"].reverse_qargs().data)


def test_classical_barrier_error() -> None:
    c = Circuit(1, 1)
    c.add_barrier([0], [0])
    with pytest.raises(NotImplementedError):
        tk_to_qiskit(c)


def test_convert_circuit_with_complex_params() -> None:
    with pytest.raises(ValueError):
        qiskit_op = PauliSumOp.from_list([("Z", 1j)])
        evolved_op = qiskit_op.exp_i()
        evolution_circ = PauliTrotterEvolution(reps=1).convert(evolved_op).to_circuit()
        tk_circ = qiskit_to_tk(evolution_circ)
        DecomposeBoxes().apply(tk_circ)


def get_test_circuit(measure: bool, reset: bool = True) -> QuantumCircuit:
    qr = QuantumRegister(4)
    cr = ClassicalRegister(4)
    qc = QuantumCircuit(qr, cr, name="test_circuit")
    qc.h(qr[0])
    qc.cx(qr[1], qr[0])
    qc.h(qr[0])
    qc.cx(qr[0], qr[3])
    qc.barrier(qr[3])
    if reset:
        qc.reset(qr[3])
    qc.rx(pi / 2, qr[3])
    qc.ry(0, qr[1])
    qc.z(qr[2])
    qc.ccx(qr[0], qr[1], qr[2])
    qc.ch(qr[0], qr[1])
    qc.cp(pi / 4, qr[0], qr[1])
    qc.cry(pi / 4, qr[0], qr[1])
    qc.crz(pi / 4, qr[1], qr[2])
    qc.cswap(qr[1], qr[2], qr[3])
    qc.cp(pi / 5, qr[2], qr[3])
    qc.cu(pi / 4, pi / 5, pi / 6, 0, qr[3], qr[0])
    qc.cy(qr[0], qr[1])
    qc.cz(qr[1], qr[2])
    qc.ecr(qr[0], qr[1])
    qc.i(qr[2])
    qc.iswap(qr[3], qr[0])
    qc.mct([qr[0], qr[1], qr[2]], qr[3])
    qc.mcx([qr[1], qr[2], qr[3]], qr[0])
    qc.p(pi / 4, qr[1])
    qc.r(pi / 5, pi / 6, qr[2])
    qc.rxx(pi / 3, qr[2], qr[3])
    qc.ryy(pi / 3, qr[3], qr[2])
    qc.rz(pi / 4, qr[0])
    qc.rzz(pi / 5, qr[1], qr[2])
    qc.s(qr[3])
    qc.sdg(qr[0])
    qc.swap(qr[1], qr[2])
    qc.t(qr[3])
    qc.tdg(qr[0])
    qc.u(pi / 3, pi / 4, pi / 5, qr[0])
    qc.p(pi / 2, qr[1])
    qc.u(pi / 2, pi / 2, pi / 3, qr[2])
    qc.u(pi / 2, pi / 3, pi / 4, qr[3])
    qc.x(qr[0])
    qc.y(qr[1])

    if measure:
        qc.measure(qr[0], cr[0])
        qc.measure(qr[1], cr[1])
        qc.measure(qr[2], cr[2])
        qc.measure(qr[3], cr[3])
    return qc


def test_convert() -> None:
    qc = get_test_circuit(False)
    tkc = qiskit_to_tk(qc)
    assert qc.name == tkc.name
    qc1 = tk_to_qiskit(tkc)
    assert qc1.name == tkc.name

    backend = Aer.get_backend("aer_simulator_statevector")

    qc.save_state()
    job = execute([qc], backend)
    state0 = job.result().get_statevector(qc)
    qc1.save_state()
    job1 = execute([qc1], backend)
    state1 = job1.result().get_statevector(qc1)
    assert np.allclose(state0, state1, atol=1e-10)


def test_symbolic() -> None:
    pi2 = Symbol("pi2")  # type: ignore
    pi3 = Symbol("pi3")  # type: ignore
    pi0 = Symbol("pi0")  # type: ignore
    tkc = Circuit(3, 3, name="test").Ry(pi2, 1).Rx(pi3, 1).CX(1, 0)
    tkc.add_phase(Symbol("pi0") * 2)  # type: ignore
    RebaseTket().apply(tkc)

    qc = tk_to_qiskit(tkc)
    tkc2 = qiskit_to_tk(qc)

    assert tkc2.free_symbols() == {pi2, pi3, pi0}
    tkc2.symbol_substitution({pi2: pi / 2, pi3: pi / 3, pi0: 0.1})

    backend = Aer.get_backend("aer_simulator_statevector")
    qc = tk_to_qiskit(tkc2)
    assert qc.name == tkc.name
    qc.save_state()
    job = execute([qc], backend)
    state1 = job.result().get_statevector(qc)
    state0 = np.array(
        [
            0.41273953 - 0.46964269j,
            0.0 + 0.0j,
            -0.0 + 0.0j,
            -0.49533184 + 0.60309882j,
            0.0 + 0.0j,
            0.0 + 0.0j,
            -0.0 + 0.0j,
            -0.0 + 0.0j,
        ]
    )
    assert np.allclose(state0, state1, atol=1e-10)


def test_measures() -> None:
    qc = get_test_circuit(True)
    backend = Aer.get_backend("aer_simulator")
    job = execute([qc], backend, seed_simulator=7)
    counts0 = job.result().get_counts(qc)
    tkc = qiskit_to_tk(qc)
    qc = tk_to_qiskit(tkc)
    job = execute([qc], backend, seed_simulator=7)
    counts1 = job.result().get_counts(qc)
    for result, count in counts1.items():
        result_str = result.replace(" ", "")
        if counts0[result_str] != count:
            assert False


def test_boxes() -> None:
    c = Circuit(2)
    c.S(0)
    c.H(1)
    c.CX(0, 1)
    cbox = CircBox(c)
    d = Circuit(3, name="d")
    d.add_circbox(cbox, [0, 1])
    d.add_circbox(cbox, [1, 2])
    u = np.asarray([[0, 0, 1, 0], [0, 1, 0, 0], [0, 0, 0, 1], [1, 0, 0, 0]])
    ubox = Unitary2qBox(u)
    d.add_unitary2qbox(ubox, 0, 1)
    qsc = tk_to_qiskit(d)
    d1 = qiskit_to_tk(qsc)
    assert len(d1.get_commands()) == 3
    DecomposeBoxes().apply(d)
    DecomposeBoxes().apply(d1)
    assert d == d1


def test_Unitary2qBox() -> None:
    c = Circuit(2)
    u = np.asarray([[1, 0, 0, 0], [0, 1, 0, 0], [0, 0, 0, 1], [0, 0, 1, 0]])
    ubox = Unitary2qBox(u)
    c.add_unitary2qbox(ubox, 0, 1)
    # Convert to qiskit
    qc = tk_to_qiskit(c)
    # Verify that unitary from simulator is correct
    back = Aer.get_backend("aer_simulator_unitary")
    qc.save_unitary()
    job = execute(qc, back).result()
    a = job.get_unitary(qc)
    u1 = permute_rows_cols_in_unitary(np.asarray(a), (1, 0))  # correct for endianness
    assert np.allclose(u1, u)


def test_gates_phase() -> None:
    c = Circuit(4).SX(0).V(1).V(2).Vdg(3).Phase(0.5)
    qc = tk_to_qiskit(c)

    qr = QuantumRegister(4, "q")
    qc_correct = QuantumCircuit(qr)
    qc_correct.sx(qr[0])
    qc_correct.sx(qr[1])
    qc_correct.sx(qr[2])
    qc_correct.sxdg(qr[3])
    qc_correct.global_phase = pi / 4

    assert qc == qc_correct


def test_tketpass() -> None:
    qc = get_test_circuit(False, False)
    tkpass = FullPeepholeOptimise()
    back = Aer.get_backend("aer_simulator_unitary")
    for _ in range(12):
        tkc = qiskit_to_tk(qc)
        tkpass.apply(tkc)
    qc1 = tk_to_qiskit(tkc)
    qc1.save_unitary()
    res = execute(qc1, back).result()
    u1 = res.get_unitary(qc1)
    qispass = TketPass(tkpass)
    pm = PassManager(qispass)
    qc2 = pm.run(qc)
    qc2.save_unitary()
    res = execute(qc2, back).result()
    u2 = res.get_unitary(qc2)
    assert np.allclose(u1, u2)


def test_tketautopass() -> None:
    backends = [
        Aer.get_backend("aer_simulator_statevector"),
        Aer.get_backend("aer_simulator"),
        Aer.get_backend("aer_simulator_unitary"),
    ]
    if not skip_remote_tests:
        if not IBMQ.active_account():
            IBMQ.load_account()
        provider = IBMQ.providers(hub="ibm-q")[0]
        backends.append(provider.get_backend("ibmq_manila"))
    for back in backends:
        for o_level in range(3):
            tkpass = TketAutoPass(
                back, o_level, token=os.getenv("PYTKET_REMOTE_QISKIT_TOKEN")
            )
            qc = get_test_circuit(True)
            pm = PassManager(passes=tkpass)
            pm.run(qc)


def test_instruction() -> None:
    # TKET-446
    qreg = QuantumRegister(3)
    op = PauliSumOp.from_list([("XXI", 0.3), ("YYI", 0.5), ("ZZZ", -0.4)])
    evolved_op = (1.2 * op).exp_i()
    evo = PauliTrotterEvolution(reps=1)
    evo_circop = evo.convert(evolved_op)
    evo_instr = evo_circop.to_instruction()
    evolution_circ = QuantumCircuit(qreg)
    evolution_circ.append(evo_instr, qargs=list(qreg))
    tk_circ = qiskit_to_tk(evolution_circ)
    cmds = tk_circ.get_commands()
    assert len(cmds) == 1
    assert cmds[0].op.type == OpType.CircBox


def test_conditions() -> None:
    box_c = Circuit(2, 2)
    box_c.Z(0)
    box_c.Y(1, condition_bits=[0, 1], condition_value=1)
    box_c.Measure(0, 0, condition_bits=[0, 1], condition_value=0)
    box = CircBox(box_c)

    u = np.asarray([[0, 0, 1, 0], [0, 1, 0, 0], [0, 0, 0, 1], [1, 0, 0, 0]])
    ubox = Unitary2qBox(u)

    c = Circuit(2, 2, name="c")
    b = c.add_c_register("b", 1)
    c.add_circbox(
        box,
        [Qubit(0), Qubit(1), Bit(0), Bit(1)],
        condition_bits=[b[0]],
        condition_value=1,
    )
    c.add_unitary2qbox(
        ubox, Qubit(0), Qubit(1), condition_bits=[b[0]], condition_value=0
    )
    c2 = c.copy()
    qc = tk_to_qiskit(c)
    c1 = qiskit_to_tk(qc)
    assert len(c1.get_commands()) == 2
    DecomposeBoxes().apply(c)
    DecomposeBoxes().apply(c1)
    assert c == c1

    c2.Z(1, condition=reg_eq(b, 1))
    qc = tk_to_qiskit(c2)
    c1 = qiskit_to_tk(qc)
    assert len(c1.get_commands()) == 3
    # conversion loses rangepredicates so equality comparison not valid


def test_condition_errors() -> None:
    with pytest.raises(Exception) as errorinfo:
        c = Circuit(2, 2)
        c.X(0, condition_bits=[0], condition_value=1)
        tk_to_qiskit(c)
    assert "OpenQASM conditions must be an entire register" in str(errorinfo.value)
    with pytest.raises(Exception) as errorinfo:
        c = Circuit(2, 2)
        b = c.add_c_register("b", 2)
        c.X(Qubit(0), condition_bits=[b[0], Bit(0)], condition_value=1)
        tk_to_qiskit(c)
    assert "OpenQASM conditions can only use a single register" in str(errorinfo.value)
    with pytest.raises(Exception) as errorinfo:
        c = Circuit(2, 2)
        c.X(0, condition_bits=[1, 0], condition_value=1)
        tk_to_qiskit(c)
    assert "OpenQASM conditions must be an entire register in order" in str(
        errorinfo.value
    )


def test_correction() -> None:
    checked_x = Circuit(2, 1)
    checked_x.CX(0, 1)
    checked_x.X(0)
    checked_x.CX(0, 1)
    checked_x.Measure(1, 0)
    x_box = CircBox(checked_x)
    c = Circuit()
    target = Qubit("t", 0)
    ancilla = Qubit("a", 0)
    success = Bit("s", 0)
    c.add_qubit(target)
    c.add_qubit(ancilla)
    c.add_bit(success)
    c.add_circbox(x_box, args=[target, ancilla, success])
    c.add_circbox(
        x_box,
        args=[target, ancilla, success],
        condition_bits=[success],
        condition_value=0,
    )
    comp_pass = SequencePass([DecomposeBoxes(), RebaseTket()])
    comp_pass.apply(c)
    tk_to_qiskit(c)


def test_cnx() -> None:
    qr = QuantumRegister(5)
    qc = QuantumCircuit(qr, name="cnx_circuit")
    qc.mcx([0, 1, 2, 3], 4)
    c = qiskit_to_tk(qc)
    cmds = c.get_commands()
    assert len(cmds) == 1
    cmd = cmds[0]
    assert cmd.op.type == OpType.CnX
    assert len(cmd.qubits) == 5
    qregname = qc.qregs[0].name
    assert cmd.qubits[4] == Qubit(qregname, 4)


def test_gate_str_2_optype() -> None:
    samples = {
        "barrier": OpType.Barrier,
        "cx": OpType.CX,
        "mcx": OpType.CnX,
        "x": OpType.X,
    }
    print([(_gate_str_2_optype[key], val) for key, val in samples.items()])
    assert all(_gate_str_2_optype[key] == val for key, val in samples.items())


def test_customgate() -> None:
    a = Symbol("a")  # type: ignore
    def_circ = Circuit(2)
    def_circ.CZ(0, 1)
    def_circ.Rx(a, 1)
    gate_def = CustomGateDef.define("MyCRx", def_circ, [a])
    circ = Circuit(3)
    circ.Rx(0.1, 0)
    circ.Rx(0.4, 2)
    circ.add_custom_gate(gate_def, [0.2], [0, 1])

    qc1 = tk_to_qiskit(circ)
    newcirc = qiskit_to_tk(qc1)
    print(repr(newcirc))

    qc2 = tk_to_qiskit(newcirc)
    correct_circ = Circuit(3).Rx(0.1, 0).Rx(0.4, 2).CZ(0, 1).Rx(0.2, 1)
    correct_qc = tk_to_qiskit(correct_circ)

    backend = Aer.get_backend("aer_simulator_statevector")
    states = []
    for qc in (qc1, qc2, correct_qc):
        qc.save_state()
        job = execute([qc], backend)
        states.append(job.result().get_statevector(qc))

    assert compare_statevectors(states[0], states[1])
    assert compare_statevectors(states[1], states[2])


def test_convert_result() -> None:
    # testing fix to register order bug TKET-752
    qr1 = QuantumRegister(1, name="q1")
    qr2 = QuantumRegister(2, name="q2")
    cr = ClassicalRegister(5, name="z")
    cr2 = ClassicalRegister(2, name="b")
    qc = QuantumCircuit(qr1, qr2, cr, cr2)
    qc.x(qr1[0])
    qc.x(qr2[1])

    # check statevector
    simulator = Aer.get_backend("aer_simulator_statevector")
    qc1 = qc.copy()
    qc1.save_state()
    qisk_result = execute(qc1, simulator, shots=10).result()

    tk_res = next(qiskit_result_to_backendresult(qisk_result))

    state = tk_res.get_state([Qubit("q2", 1), Qubit("q1", 0), Qubit("q2", 0)])
    correct_state = np.zeros(1 << 3, dtype=complex)
    correct_state[6] = 1 + 0j
    assert compare_statevectors(state, correct_state)

    # check measured
    qc.measure(qr1[0], cr[0])
    qc.measure(qr2[1], cr2[0])

    simulator = Aer.get_backend("aer_simulator")
    qisk_result = execute(qc, simulator, shots=10).result()

    tk_res = next(qiskit_result_to_backendresult(qisk_result))
    one_bits = [Bit("z", 0), Bit("b", 0)]
    zero_bits = [Bit("z", i) for i in range(1, 5)] + [Bit("b", 1)]

    assert tk_res.get_counts(one_bits) == Counter({(1, 1): 10})
    assert tk_res.get_counts(zero_bits) == Counter({(0, 0, 0, 0, 0): 10})


def add_x(
    qbit: int, qr: QuantumRegister, circuits: List[Union[Circuit, QuantumCircuit]]
) -> None:
    """Add an x gate to each circuit in a list,
    each one being either a tket or qiskit circuit."""
    for circ in circuits:
        if isinstance(circ, Circuit):
            circ.add_gate(OpType.X, [qbit])
        else:
            circ.x(qr[qbit])


def add_cnry(
    param: float,
    qbits: List[int],
    qr: QuantumRegister,
    circuits: List[Union[Circuit, QuantumCircuit]],
) -> None:
    """Add a CnRy gate to each circuit in a list,
    each one being either a tket or qiskit circuit."""
    assert len(qbits) >= 2
    for circ in circuits:
        if isinstance(circ, Circuit):
            circ.add_gate(OpType.CnRy, param, qbits)
        else:
            # param was "raw", so needs an extra PI.
            new_ry_gate = RYGate(param * pi)
            new_gate = MCMT(
                gate=new_ry_gate, num_ctrl_qubits=len(qbits) - 1, num_target_qubits=1
            )
            circ.append(new_gate, [qr[nn] for nn in qbits])


def assert_tket_circuits_identical(circuits: List[Circuit]) -> None:
    """Apart from the circuit names and qubit labels, assert that
    all circuits in the list are identical (i.e., identical gates), not just equivalent
    (having the same unitary matrix)."""
    if len(circuits) <= 1:
        return
    circ_copies = []

    for nn in range(len(circuits)):
        assert type(circuits[nn]) == Circuit
        circ = circuits[nn].copy()
        circ.name = "tk_circ_must_be_same_name"
        qbs = circ.qubits
        qubit_map = {qbs[mm]: Qubit("node", mm) for mm in range(len(qbs))}
        circ.rename_units(qubit_map)
        circ_copies.append(circ)
    for nn in range(1, len(circ_copies)):
        assert circ_copies[0] == circ_copies[nn]


def assert_equivalence(
    circuits: List[Union[Circuit, QuantumCircuit]],
    require_qk_conversions_equality: bool = True,
    require_tk_equality: bool = True,
) -> None:
    """Given a list of circuits (either tket or qiskit), simulate them to calculate
    unitary matrices, and fail if they are not all almost equal.
    Also, (unless require_tk_equality is false), assert that
    all tket circuits are equal.
    If require_qk_conversions_equality is true,
    treat qk->tk conversions as if they were originally tk circuits and test
    for equality (rather than just equivalence), if require_tk_equality is true.
    """
    assert len(circuits) >= 2
    tk_circuits = []

    # We want unique circuit names, otherwise it confuses the Qiskit backend.
    names: Set[str] = set()
    for nn in range(len(circuits)):
        if isinstance(circuits[nn], Circuit):
            if require_tk_equality:
                tk_circuits.append(circuits[nn])
            # Of course, use the tket simulator directly once available.
            # But not yet, so need to convert to qiskit circuits.
            circuits[nn] = tk_to_qiskit(circuits[nn])
        elif require_qk_conversions_equality and require_tk_equality:
            tk_circuits.append(qiskit_to_tk(circuits[nn]))
        names.add(circuits[nn].name)
    assert len(names) == len(circuits)
    assert_tket_circuits_identical(tk_circuits)

    backend = Aer.get_backend("aer_simulator_unitary")
    unitaries = []
    for circ in circuits:
        assert isinstance(circ, QuantumCircuit)
        circ1 = circ.copy()
        circ1.save_unitary()
        job = execute(circ1, backend)
        unitaries.append(job.result().get_unitary(circ1))
    for nn in range(1, len(circuits)):
        # Default np.allclose is very lax here, so use strict tolerances
        assert np.allclose(unitaries[0], unitaries[nn], atol=1e-14, rtol=0.0)


def qcirc_to_tcirc(qcirc: QuantumCircuit) -> Circuit:
    """Changes the name also, to avoid backend result clashes."""
    tcirc = qiskit_to_tk(qcirc)
    tcirc.name = "new tket circ from " + qcirc.name
    return tcirc


def test_cnry_conversion() -> None:
    """This is for TKET-991.
    Maintain parallel circuits, check equivalence at each stage.
    It would be good to subsume this as part of general
    randomised tests, where we add random gates in sequence."""
    tcirc = Circuit(3, name="parallel tcirc")
    qr = QuantumRegister(3, "q")
    qcirc = QuantumCircuit(qr, name="parallel qcirc")
    add_x(0, qr, [tcirc, qcirc])
    add_x(1, qr, [tcirc, qcirc])

    # It seems like we can test tket circuits for equality,
    # but not equivalence (since a direct tket simulator, with a
    # circuit->unitary function, is not yet available in pytket.
    # When it is available, we should add it here).
    #
    # Amusingly enough, it seems like we can test Qiskit circuits
    # for equivalence, but not for equality!
    #
    # Note that loops tk->qk->tk and qk->tk->qk should preserve
    # equivalence, but need not preserve equality because of different
    # gate sets.
    assert_equivalence([tcirc, qcirc])

    add_x(2, qr, [tcirc, qcirc])
    assert_equivalence([tcirc, qcirc])

    new_tcirc = qcirc_to_tcirc(qcirc)
    assert_equivalence([tcirc, qcirc, new_tcirc])

    add_x(0, qr, [tcirc, qcirc, new_tcirc])
    assert_equivalence([tcirc, qcirc, new_tcirc])

    add_cnry(0.1, [0, 1], qr, [tcirc, qcirc, new_tcirc])
    add_x(2, qr, [tcirc, qcirc, new_tcirc])

    # Because adding the CnRy gate to Qiskit circuits involves
    #       circ.append(new_gate, ...),
    # converting back to tket produces a CircBox rather than a CnRy gate.
    # So we cannot get tket equality, even though we have equivalence
    assert_equivalence([tcirc, qcirc, new_tcirc], require_qk_conversions_equality=False)

    add_x(0, qr, [qcirc, tcirc, new_tcirc])
    assert_equivalence([tcirc, qcirc, new_tcirc], require_qk_conversions_equality=False)

    add_cnry(0.2, [1, 0, 2], qr, [tcirc, qcirc, new_tcirc])
    assert_equivalence([tcirc, qcirc, new_tcirc], require_qk_conversions_equality=False)

    add_x(2, qr, [tcirc, qcirc, new_tcirc])
    add_x(1, qr, [tcirc, qcirc, new_tcirc])
    add_x(0, qr, [tcirc, qcirc, new_tcirc])
    assert_equivalence([tcirc, qcirc, new_tcirc], require_qk_conversions_equality=False)

    new_tcirc = qcirc_to_tcirc(qcirc)
    assert_equivalence(
        [tcirc, qcirc, new_tcirc],
        require_qk_conversions_equality=False,
        # We've done qk->tk conversion to get new_tcirc, so
        # we do not expect equality between new_tcirc and tcirc.
        require_tk_equality=False,
    )


# pytket-extensions issue #72
def test_parameter_equality() -> None:
    param_a = Parameter("a")
    param_b = Parameter("b")

    circ = QuantumCircuit(2)
    circ.rx(param_a, 0)
    circ.ry(param_b, 1)
    circ.cx(0, 1)
    # fails with preserve_param_uuid=False
    # as Parameter uuid attribute is not preserved
    # and so fails equality check at bind_parameters
    pytket_circ = qiskit_to_tk(circ, preserve_param_uuid=True)
    final_circ = tk_to_qiskit(pytket_circ)

    param_dict = dict(zip([param_a, param_b], [1, 2]))
    final_circ.bind_parameters(param_dict)

    assert final_circ.parameters == circ.parameters


# https://github.com/CQCL/pytket-extensions/issues/275
def test_convert_multi_c_reg() -> None:
    c = Circuit()
    q0, q1 = c.add_q_register("q", 2)
    c.add_c_register("c", 2)
    [m0] = c.add_c_register("m", 1)
    c.add_gate(OpType.X, [], [q1], condition_bits=[m0], condition_value=1)
    c.CX(q0, q1)
    c.add_gate(OpType.TK1, [0.5, 0.5, 0.5], [q0])
    qcirc = tk_to_qiskit(c)
    circ = qiskit_to_tk(qcirc)
    assert circ.get_commands()[0].args == [m0, q1]


# test that tk_to_qiskit works after adding OpType.CRx and OpType.CRy
def test_crx_and_cry() -> None:
    tk_circ = Circuit(2)
    tk_circ.CRx(0.5, 0, 1)
    tk_circ.CRy(0.2, 1, 0)
    qiskit_circ = tk_to_qiskit(tk_circ)
    ops_dict = qiskit_circ.count_ops()
    assert ops_dict["crx"] == 1 and ops_dict["cry"] == 1


# test that tk_to_qiskit works for gates which don't have
# an exact substitution in qiskit e.g. ZZMax
# See issue "Add support for ZZMax gate in converters" #486
def test_rebased_conversion() -> None:
    tket_circzz = Circuit(3)
    tket_circzz.V(0).H(1).Vdg(2)
    tket_circzz.CV(0, 2)
    tket_circzz.add_gate(OpType.ZZMax, [0, 1])
    tket_circzz.add_gate(OpType.TK1, [0.1, 0.2, 0.3], [2])
    tket_circzz.add_gate(OpType.PhasedISWAP, [0.25, -0.5], [0, 2])
    qiskit_circzz = tk_to_qiskit(tket_circzz)
    tket_circzz2 = qiskit_to_tk(qiskit_circzz)
    u1 = tket_circzz.get_unitary()
    u2 = tket_circzz2.get_unitary()
    assert compare_unitaries(u1, u2)


# https://github.com/CQCL/pytket-qiskit/issues/24
def test_parametrized_evolution() -> None:
    pauli_blocks = [PauliOp(Pauli("XXZ"), coeff=1.0), PauliOp(Pauli("YXY"), coeff=0.5)]
    operator: PauliSumOp = sum(pauli_blocks) * Parameter("x")
    evolved_circ_op = PauliTrotterEvolution(
        trotter_mode=Suzuki(reps=2, order=4)
    ).convert(operator.exp_i())
    qc: QuantumCircuit = evolved_circ_op.primitive
    tk_qc: Circuit = qiskit_to_tk(qc)
    assert len(tk_qc.free_symbols()) == 1


def test_multicontrolled_gate_conversion() -> None:
    my_qc = QuantumCircuit(4)
    my_qc.append(qiskit_gates.YGate().control(3), [0, 1, 2, 3])
    my_qc.append(qiskit_gates.RYGate(0.25).control(3), [0, 1, 2, 3])
    my_qc.append(qiskit_gates.ZGate().control(3), [0, 1, 2, 3])
    my_tkc = qiskit_to_tk(my_qc)
    my_tkc.add_gate(OpType.CnRy, [0.95], [0, 1, 2, 3])
    my_tkc.add_gate(OpType.CnZ, [1, 2, 3, 0])
    my_tkc.add_gate(OpType.CnY, [0, 1, 3, 2])
    unitary_before = my_tkc.get_unitary()
    assert my_tkc.n_gates_of_type(OpType.CnY) == 2
    assert my_tkc.n_gates_of_type(OpType.CnZ) == 2
    assert my_tkc.n_gates_of_type(OpType.CnRy) == 2
    my_new_qc = tk_to_qiskit(my_tkc)
    qiskit_ops = my_new_qc.count_ops()
    assert qiskit_ops["c3y"] and qiskit_ops["c3z"] and qiskit_ops["c3ry"] == 2
    tcirc = qiskit_to_tk(my_new_qc)
    unitary_after = tcirc.get_unitary()
    assert compare_unitaries(unitary_before, unitary_after)


def test_qcontrolbox_conversion() -> None:
    qr = QuantumRegister(3)
    qc = QuantumCircuit(qr)
    c2h_gate = qiskit_gates.HGate().control(2)
    qc.append(c2h_gate, qr)
    c = qiskit_to_tk(qc)
    assert c.n_gates == 1
    assert c.n_gates_of_type(OpType.QControlBox) == 1
    c3rx_gate = qiskit_gates.RXGate(0.7).control(3)
    c3rz_gate = qiskit_gates.RZGate(pi / 4).control(3)
    c2rzz_gate = qiskit_gates.RZZGate(pi / 3).control(2)
    qc2 = QuantumCircuit(4)
    qc2.append(c3rz_gate, [0, 1, 3, 2])
    qc2.append(c3rx_gate, [0, 1, 2, 3])
    qc2.append(c2rzz_gate, [0, 1, 2, 3])
    tkc2 = qiskit_to_tk(qc2)
    assert tkc2.n_gates == 3
    assert tkc2.n_gates_of_type(OpType.QControlBox) == 3


# Ensures that the tk_to_qiskit converter does not cancel redundant gates
def test_tk_to_qiskit_redundancies() -> None:
    h_circ = Circuit(1).H(0).H(0)
    qc_h = tk_to_qiskit(h_circ)
    assert qc_h.count_ops()["h"] == 2


<<<<<<< HEAD
# https://github.com/CQCL/pytket-qiskit/issues/100
def test_state_prep_conversion_array_or_list() -> None:
    # State prep with list of real amplitudes
    ghz_state_permuted = np.array([0, 0, 1 / np.sqrt(2), 0, 0, 0, 0, 1 / np.sqrt(2)])
    qc_sp = QuantumCircuit(3)
    qc_sp.prepare_state(ghz_state_permuted)
    tk_sp = qiskit_to_tk(qc_sp)
    assert tk_sp.n_gates_of_type(OpType.StatePreparationBox) == 1
    assert tk_sp.n_gates == 1
    assert compare_statevectors(tk_sp.get_statevector(), ghz_state_permuted)
    # State prep with ndarray of complex amplitudes
    qc_sp2 = QuantumCircuit(2)
    complex_statvector = np.array([1 / np.sqrt(2), 0, -1.0j / np.sqrt(2), 0])
    qc_sp2.initialize(complex_statvector, qc_sp2.qubits)
    tk_sp2 = qiskit_to_tk(qc_sp2)
    assert tk_sp2.n_gates_of_type(OpType.StatePreparationBox) == 1
    assert tk_sp2.n_gates == 1
    # test tket -> qiskit conversion
    converted_qiskit_qc = tk_to_qiskit(tk_sp2)
    assert converted_qiskit_qc.count_ops()["initialize"] == 1
    tk_sp3 = qiskit_to_tk(converted_qiskit_qc)
    # check circuit decomposes as expected
    DecomposeBoxes().apply(tk_sp3)
    assert tk_sp3.n_gates_of_type(OpType.Reset) == 2
    state_arr = 1 / np.sqrt(2) * np.array([1, 1, 0, 0])
    sv = Statevector(state_arr)
    qc_2 = QuantumCircuit(2)
    qc_2.prepare_state(sv, [0, 1])
    tkc_2 = qiskit_to_tk(qc_2)
    assert tkc_2.n_gates_of_type(OpType.StatePreparationBox) == 1


def test_state_prep_conversion_with_int() -> None:
    qc = QuantumCircuit(4)
    qc.prepare_state(7, qc.qubits)
    tkc7 = qiskit_to_tk(qc)
    assert tkc7.n_gates_of_type(OpType.X) == 3
    qc_sv = _get_qiskit_statevector(qc.decompose())
    assert compare_statevectors(tkc7.get_statevector(), qc_sv)
    int_statevector = Statevector.from_int(5, 8)
    qc_s = QuantumCircuit(3)
    qc_s.prepare_state(int_statevector)
    # unfortunately Aer doesn't support state_preparation
    # instructions so we decompose first
    d_qc_s = qc_s.decompose(reps=5)
    sv_int = _get_qiskit_statevector(d_qc_s)
    tkc_int = qiskit_to_tk(qc_s)
    tkc_int_sv = tkc_int.get_statevector()
    assert compare_statevectors(tkc_int_sv, sv_int)


def test_state_prep_conversion_with_str() -> None:
    qc = QuantumCircuit(5)
    qc.initialize("rl+-1")
    tk_circ = qiskit_to_tk(qc)
    assert tk_circ.n_gates_of_type(OpType.Reset) == 5
    assert tk_circ.n_gates_of_type(OpType.H) == 4
    assert tk_circ.n_gates_of_type(OpType.X) == 2
    qc_string_sp = QuantumCircuit(3)
    qc_string_sp.prepare_state("r-l")
    decomposed_qc = qc_string_sp.decompose(reps=4)
    qiskit_sv = _get_qiskit_statevector(decomposed_qc)
    tk_string_sp = qiskit_to_tk(qc_string_sp)
    assert tk_string_sp.n_gates_of_type(OpType.H) == 3
    assert tk_string_sp.n_gates_of_type(OpType.Sdg) == 1
    assert compare_statevectors(qiskit_sv, tk_string_sp.get_statevector())
    sv_str = Statevector.from_label("rr+-")
    sv_qc = QuantumCircuit(4)
    sv_qc.prepare_state(sv_str)
    decomposed_sv_qc = sv_qc.decompose(reps=6)
    sv_array = _get_qiskit_statevector(decomposed_sv_qc)
    tkc_sv = qiskit_to_tk(sv_qc)
    assert compare_statevectors(sv_array, tkc_sv.get_statevector())


def test_conversion_to_tket_with_and_without_resets() -> None:
    test_state = 1 / np.sqrt(3) * np.array([1, 1, 0, 0, 0, 0, 1, 0])
    tket_sp_reset = StatePreparationBox(test_state, with_initial_reset=True)
    tk_circ_reset = Circuit(3).add_gate(tket_sp_reset, [0, 1, 2])
    qiskit_qc_init = tk_to_qiskit(tk_circ_reset)
    assert qiskit_qc_init.count_ops()["initialize"] == 1
    tket_sp_no_reset = StatePreparationBox(test_state, with_initial_reset=False)
    tket_circ_no_reset = Circuit(3).add_gate(tket_sp_no_reset, [0, 1, 2])
    tkc_sv = tket_circ_no_reset.get_statevector()
    qiskit_qc_sp = tk_to_qiskit(tket_circ_no_reset)
    assert qiskit_qc_sp.count_ops()["state_preparation"] == 1
    decomp_qc = qiskit_qc_sp.decompose(reps=5)
    qiskit_state = _get_qiskit_statevector(decomp_qc)
    assert compare_statevectors(tkc_sv, qiskit_state)
=======
def test_ccx_conversion() -> None:
    # https://github.com/CQCL/pytket-qiskit/issues/117
    c00 = QuantumCircuit(3)
    c00.ccx(0, 1, 2, 0)  # 0 = "00" (little-endian)
    assert compare_unitaries(
        qiskit_to_tk(c00).get_unitary(),
        Circuit(3).X(0).X(1).CCX(0, 1, 2).X(0).X(1).get_unitary(),
    )
    c10 = QuantumCircuit(3)
    c10.ccx(0, 1, 2, 1)  # 1 = "10" (little-endian)
    assert compare_unitaries(
        qiskit_to_tk(c10).get_unitary(),
        Circuit(3).X(1).CCX(0, 1, 2).X(1).get_unitary(),
    )
    c01 = QuantumCircuit(3)
    c01.ccx(0, 1, 2, 2)  # 2 = "01" (little-endian)
    assert compare_unitaries(
        qiskit_to_tk(c01).get_unitary(),
        Circuit(3).X(0).CCX(0, 1, 2).X(0).get_unitary(),
    )
    c11 = QuantumCircuit(3)
    c11.ccx(0, 1, 2, 3)  # 3 = "11" (little-endian)
    assert compare_unitaries(
        qiskit_to_tk(c11).get_unitary(),
        Circuit(3).CCX(0, 1, 2).get_unitary(),
    )
>>>>>>> 74d9866a
<|MERGE_RESOLUTION|>--- conflicted
+++ resolved
@@ -779,8 +779,34 @@
     qc_h = tk_to_qiskit(h_circ)
     assert qc_h.count_ops()["h"] == 2
 
-
-<<<<<<< HEAD
+    
+def test_ccx_conversion() -> None:
+    # https://github.com/CQCL/pytket-qiskit/issues/117
+    c00 = QuantumCircuit(3)
+    c00.ccx(0, 1, 2, 0)  # 0 = "00" (little-endian)
+    assert compare_unitaries(
+        qiskit_to_tk(c00).get_unitary(),
+        Circuit(3).X(0).X(1).CCX(0, 1, 2).X(0).X(1).get_unitary(),
+    )
+    c10 = QuantumCircuit(3)
+    c10.ccx(0, 1, 2, 1)  # 1 = "10" (little-endian)
+    assert compare_unitaries(
+        qiskit_to_tk(c10).get_unitary(),
+        Circuit(3).X(1).CCX(0, 1, 2).X(1).get_unitary(),
+    )
+    c01 = QuantumCircuit(3)
+    c01.ccx(0, 1, 2, 2)  # 2 = "01" (little-endian)
+    assert compare_unitaries(
+        qiskit_to_tk(c01).get_unitary(),
+        Circuit(3).X(0).CCX(0, 1, 2).X(0).get_unitary(),
+    )
+    c11 = QuantumCircuit(3)
+    c11.ccx(0, 1, 2, 3)  # 3 = "11" (little-endian)
+    assert compare_unitaries(
+        qiskit_to_tk(c11).get_unitary(),
+        Circuit(3).CCX(0, 1, 2).get_unitary(),
+    )
+ 
 # https://github.com/CQCL/pytket-qiskit/issues/100
 def test_state_prep_conversion_array_or_list() -> None:
     # State prep with list of real amplitudes
@@ -869,32 +895,4 @@
     assert qiskit_qc_sp.count_ops()["state_preparation"] == 1
     decomp_qc = qiskit_qc_sp.decompose(reps=5)
     qiskit_state = _get_qiskit_statevector(decomp_qc)
-    assert compare_statevectors(tkc_sv, qiskit_state)
-=======
-def test_ccx_conversion() -> None:
-    # https://github.com/CQCL/pytket-qiskit/issues/117
-    c00 = QuantumCircuit(3)
-    c00.ccx(0, 1, 2, 0)  # 0 = "00" (little-endian)
-    assert compare_unitaries(
-        qiskit_to_tk(c00).get_unitary(),
-        Circuit(3).X(0).X(1).CCX(0, 1, 2).X(0).X(1).get_unitary(),
-    )
-    c10 = QuantumCircuit(3)
-    c10.ccx(0, 1, 2, 1)  # 1 = "10" (little-endian)
-    assert compare_unitaries(
-        qiskit_to_tk(c10).get_unitary(),
-        Circuit(3).X(1).CCX(0, 1, 2).X(1).get_unitary(),
-    )
-    c01 = QuantumCircuit(3)
-    c01.ccx(0, 1, 2, 2)  # 2 = "01" (little-endian)
-    assert compare_unitaries(
-        qiskit_to_tk(c01).get_unitary(),
-        Circuit(3).X(0).CCX(0, 1, 2).X(0).get_unitary(),
-    )
-    c11 = QuantumCircuit(3)
-    c11.ccx(0, 1, 2, 3)  # 3 = "11" (little-endian)
-    assert compare_unitaries(
-        qiskit_to_tk(c11).get_unitary(),
-        Circuit(3).CCX(0, 1, 2).get_unitary(),
-    )
->>>>>>> 74d9866a
+    assert compare_statevectors(tkc_sv, qiskit_state)