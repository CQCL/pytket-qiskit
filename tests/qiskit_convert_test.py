# Copyright Quantinuum
#
# Licensed under the Apache License, Version 2.0 (the "License");
# you may not use this file except in compliance with the License.
# You may obtain a copy of the License at
#
#     http://www.apache.org/licenses/LICENSE-2.0
#
# Unless required by applicable law or agreed to in writing, software
# distributed under the License is distributed on an "AS IS" BASIS,
# WITHOUT WARRANTIES OR CONDITIONS OF ANY KIND, either express or implied.
# See the License for the specific language governing permissions and
# limitations under the License.
import os
import warnings
from collections import Counter
from math import pi

import numpy as np
import pytest
import qiskit.circuit.library.standard_gates as qiskit_gates  # type: ignore
from pytket.circuit import (
    Bit,
    CircBox,
    Circuit,
    Conditional,
    CustomGateDef,
    Op,
    OpType,
    QControlBox,
    Qubit,
    StatePreparationBox,
    Unitary1qBox,
    Unitary2qBox,
    Unitary3qBox,
    reg_eq,
    reg_neq,
)
from pytket.passes import (
    CliffordSimp,
    DecomposeBoxes,
    FullPeepholeOptimise,
    RebaseTket,
    SequencePass,
)
from pytket.unit_id import _TEMP_BIT_NAME
from pytket.utils.results import (
    compare_statevectors,
    compare_unitaries,
    permute_rows_cols_in_unitary,
)
from qiskit import (
    ClassicalRegister,
    QuantumCircuit,
    QuantumRegister,
    transpile,
)
from qiskit.circuit import IfElseOp, Parameter
from qiskit.circuit.equivalence_library import (  # type: ignore
    StandardEquivalenceLibrary,
)
from qiskit.circuit.library import (
    MCMTGate,
    PauliEvolutionGate,
    RYGate,
    UnitaryGate,
    XXPlusYYGate,
    n_local,
    real_amplitudes,
)
from qiskit.circuit.parameterexpression import ParameterExpression  # type: ignore
from qiskit.quantum_info import Operator, SparsePauliOp, Statevector  # type: ignore
from qiskit.synthesis import SuzukiTrotter  # type: ignore
from qiskit.transpiler import (  # type: ignore
    CouplingMap,
    PassManager,
    PassManagerConfig,
)
from qiskit.transpiler.passes import BasisTranslator  # type: ignore
from qiskit.transpiler.preset_passmanagers.level2 import (  # type: ignore
    level_2_pass_manager,
)
from qiskit_aer import Aer  # type: ignore
from qiskit_ibm_runtime.fake_provider import FakeGuadalupeV2  # type: ignore
from sympy import Symbol

from pytket.extensions.qiskit import IBMQBackend, qiskit_to_tk, tk_to_qiskit
from pytket.extensions.qiskit.backends import (
    AerBackend,
    qiskit_aer_backend,
)
from pytket.extensions.qiskit.qiskit_convert import _gate_str_2_optype
from pytket.extensions.qiskit.result_convert import qiskit_result_to_backendresult
from pytket.extensions.qiskit.tket_pass import TketAutoPass, TketPass
<<<<<<< HEAD
from pytket.passes import (
    CliffordSimp,
    DecomposeBoxes,
    FullPeepholeOptimise,
    RebaseTket,
    SequencePass,
)
from pytket.unit_id import _TEMP_BIT_NAME, BitRegister
from pytket.utils.results import (
    compare_statevectors,
    compare_unitaries,
    permute_rows_cols_in_unitary,
)
=======
>>>>>>> 4a7e5d8a

skip_remote_tests: bool = os.getenv("PYTKET_RUN_REMOTE_TESTS") is None

REASON = "PYTKET_RUN_REMOTE_TESTS not set (requires IBM configuration)"


# helper function for testing
def _get_qiskit_statevector(qc: QuantumCircuit) -> np.ndarray:
    """Given a QuantumCircuit, use aer_simulator_statevector to compute its
    statevector, return the vector with its endianness adjusted"""
    back = Aer.get_backend("aer_simulator_statevector")
    qc.save_state()
    job = back.run(qc)
    return np.array(job.result().data()["statevector"].reverse_qargs().data)


def test_parameterised_circuit_global_phase() -> None:
    pass_1 = BasisTranslator(
        StandardEquivalenceLibrary,
        target_basis=FakeGuadalupeV2().configuration().basis_gates,
    )
    pass_2 = CliffordSimp()

    qc = QuantumCircuit(2)
    qc.ryy(Parameter("MyParam"), 0, 1)

    pm = PassManager(pass_1)
    qc = pm.run(qc)

    tket_qc = qiskit_to_tk(qc)

    pass_2.apply(tket_qc)

    qc_2 = tk_to_qiskit(tket_qc)

    assert type(qc_2.global_phase) is ParameterExpression


def test_classical_barrier_error() -> None:
    c = Circuit(1, 1)
    c.add_barrier([0], [0])
    with pytest.raises(NotImplementedError):
        tk_to_qiskit(c)


def test_convert_circuit_with_complex_params() -> None:
    with pytest.raises(ValueError):
        qiskit_op = SparsePauliOp(["Z"], coeffs=[1.0j])
        evolved_op = PauliEvolutionGate(
            qiskit_op, time=1, synthesis=SuzukiTrotter(reps=1)
        )
        evolution_circ = QuantumCircuit(1)
        evolution_circ.append(evolved_op, [0])
        tk_circ = qiskit_to_tk(evolution_circ)
        DecomposeBoxes().apply(tk_circ)


def get_test_circuit(measure: bool, reset: bool = True) -> QuantumCircuit:
    qr = QuantumRegister(4)
    cr = ClassicalRegister(4)
    qc = QuantumCircuit(qr, cr, name="test_circuit")
    qc.h(qr[0])
    qc.cx(qr[1], qr[0])
    qc.h(qr[0])
    qc.cx(qr[0], qr[3])
    qc.barrier(qr[3])
    if reset:
        qc.reset(qr[3])
    qc.rx(pi / 2, qr[3])
    qc.ry(0, qr[1])
    qc.z(qr[2])
    qc.ccx(qr[0], qr[1], qr[2])
    qc.ch(qr[0], qr[1])
    qc.cp(pi / 4, qr[0], qr[1])
    qc.cry(pi / 4, qr[0], qr[1])
    qc.crz(pi / 4, qr[1], qr[2])
    qc.cswap(qr[1], qr[2], qr[3])
    qc.cp(pi / 5, qr[2], qr[3])
    qc.cu(pi / 4, pi / 5, pi / 6, 0, qr[3], qr[0])
    qc.cy(qr[0], qr[1])
    qc.cz(qr[1], qr[2])
    qc.ecr(qr[0], qr[1])
    qc.id(qr[2])
    qc.iswap(qr[3], qr[0])
    qc.mcx([qr[0], qr[1], qr[2]], qr[3])
    qc.mcx([qr[1], qr[2], qr[3]], qr[0])
    qc.p(pi / 4, qr[1])
    qc.r(pi / 5, pi / 6, qr[2])
    qc.rxx(pi / 3, qr[2], qr[3])
    qc.ryy(pi / 3, qr[3], qr[2])
    qc.rz(pi / 4, qr[0])
    qc.rzz(pi / 5, qr[1], qr[2])
    qc.s(qr[3])
    qc.sdg(qr[0])
    qc.swap(qr[1], qr[2])
    qc.t(qr[3])
    qc.tdg(qr[0])
    qc.u(pi / 3, pi / 4, pi / 5, qr[0])
    qc.p(pi / 2, qr[1])
    qc.u(pi / 2, pi / 2, pi / 3, qr[2])
    qc.u(pi / 2, pi / 3, pi / 4, qr[3])
    qc.x(qr[0])
    qc.y(qr[1])

    if measure:
        qc.measure(qr[0], cr[0])
        qc.measure(qr[1], cr[1])
        qc.measure(qr[2], cr[2])
        qc.measure(qr[3], cr[3])
    return qc


def test_convert() -> None:
    qc = get_test_circuit(False)
    tkc = qiskit_to_tk(qc)
    assert qc.name == tkc.name
    qc1 = tk_to_qiskit(tkc)
    assert qc1.name == tkc.name

    backend = Aer.get_backend("aer_simulator_statevector")

    qc.save_state()
    qc = transpile(qc, backend)
    job = backend.run([qc])
    state0 = job.result().get_statevector(qc)
    qc1.save_state()
    qc1 = transpile(qc1, backend)
    job1 = backend.run([qc1])
    state1 = job1.result().get_statevector(qc1)
    assert np.allclose(state0, state1, atol=1e-10)


def test_symbolic() -> None:
    pi2 = Symbol("pi2")
    pi3 = Symbol("pi3")
    pi0 = Symbol("pi0")
    tkc = Circuit(3, 3, name="test").Ry(pi2, 1).Rx(pi3, 1).CX(1, 0)
    tkc.add_phase(Symbol("pi0") * 2)
    RebaseTket().apply(tkc)

    qc = tk_to_qiskit(tkc)
    tkc2 = qiskit_to_tk(qc)

    assert tkc2.free_symbols() == {pi2, pi3, pi0}
    tkc2.symbol_substitution({pi2: pi / 2, pi3: pi / 3, pi0: 0.1})

    backend = Aer.get_backend("aer_simulator_statevector")
    qc = tk_to_qiskit(tkc2)
    assert qc.name == tkc.name
    qc.save_state()
    job = backend.run([qc])
    state1 = job.result().get_statevector(qc)
    state0 = np.array(
        [
            0.41273953 - 0.46964269j,
            0.0 + 0.0j,
            -0.0 + 0.0j,
            -0.49533184 + 0.60309882j,
            0.0 + 0.0j,
            0.0 + 0.0j,
            -0.0 + 0.0j,
            -0.0 + 0.0j,
        ]
    )
    assert np.allclose(state0, state1, atol=1e-10)


def test_symbolic_2() -> None:
    pi2 = Symbol("pi2")
    pi3 = Symbol("pi3")
    pi0 = Symbol("pi0")
    tkc = Circuit(2, name="test").Ry(pi2, 1).Rx(pi3, 1).CX(1, 0)
    tkc.add_phase(pi0 * 2)
    RebaseTket().apply(tkc)

    qc = tk_to_qiskit(tkc)

    tkc1 = qiskit_to_tk(qc)
    RebaseTket().apply(tkc1)
    assert tkc == tkc1


def test_measures() -> None:
    qc = get_test_circuit(True)
    backend = qiskit_aer_backend("aer_simulator")
    qc = transpile(qc, backend)
    job = backend.run([qc], seed_simulator=7)
    counts0 = job.result().get_counts(qc)
    tkc = qiskit_to_tk(qc)
    qc = tk_to_qiskit(tkc)
    qc = transpile(qc, backend)
    job = backend.run([qc], seed_simulator=7)
    counts1 = job.result().get_counts(qc)
    for result, count in counts1.items():
        result_str = result.replace(" ", "")
        if counts0[result_str] != count:
            assert False  # noqa: B011


def test_boxes() -> None:
    c = Circuit(2)
    c.S(0)
    c.H(1)
    c.CX(0, 1)
    cbox = CircBox(c)
    d = Circuit(3, name="d")
    d.add_circbox(cbox, [0, 1])
    d.add_circbox(cbox, [1, 2])
    u = np.asarray([[0, 0, 1, 0], [0, 1, 0, 0], [0, 0, 0, 1], [1, 0, 0, 0]])
    ubox = Unitary2qBox(u)
    d.add_unitary2qbox(ubox, 0, 1)
    qsc = tk_to_qiskit(d)
    d1 = qiskit_to_tk(qsc)
    assert len(d1.get_commands()) == 3
    DecomposeBoxes().apply(d)
    DecomposeBoxes().apply(d1)
    assert d == d1


def test_Unitary1qBox() -> None:
    c = Circuit(1)
    u = np.asarray([[0, 1], [1, 0]])
    ubox = Unitary1qBox(u)
    c.add_unitary1qbox(ubox, 0)
    # Convert to qiskit
    qc = tk_to_qiskit(c)
    # Verify that unitary from simulator is correct
    back = Aer.get_backend("aer_simulator_unitary")
    qc.save_unitary()
    job = back.run(qc).result()
    a = job.get_unitary(qc)
    u1 = np.asarray(a)
    assert np.allclose(u1, u)


def test_Unitary2qBox() -> None:
    c = Circuit(2)
    u = np.asarray([[1, 0, 0, 0], [0, 1, 0, 0], [0, 0, 0, 1], [0, 0, 1, 0]])
    ubox = Unitary2qBox(u)
    c.add_unitary2qbox(ubox, 0, 1)
    # Convert to qiskit
    qc = tk_to_qiskit(c)
    # Verify that unitary from simulator is correct
    back = Aer.get_backend("aer_simulator_unitary")
    qc.save_unitary()
    job = back.run(qc).result()
    a = job.get_unitary(qc)
    u1 = permute_rows_cols_in_unitary(np.asarray(a), (1, 0))  # correct for endianness
    assert np.allclose(u1, u)


def test_Unitary3qBox() -> None:
    c = Circuit(3)
    u = np.asarray(
        [
            [0, 0, 0, 0, 0, 1, 0, 0],
            [0, 0, 1, 0, 0, 0, 0, 0],
            [0, 1, 0, 0, 0, 0, 0, 0],
            [1, 0, 0, 0, 0, 0, 0, 0],
            [0, 0, 0, 0, 1, 0, 0, 0],
            [0, 0, 0, 0, 0, 0, 0, 1],
            [0, 0, 0, 0, 0, 0, 1, 0],
            [0, 0, 0, 1, 0, 0, 0, 0],
        ]
    )
    ubox = Unitary3qBox(u)
    c.add_unitary3qbox(ubox, 0, 1, 2)
    # Convert to qiskit
    qc = tk_to_qiskit(c)
    # Verify that unitary from simulator is correct
    back = Aer.get_backend("aer_simulator_unitary")
    qc.save_unitary()
    job = back.run(qc).result()
    a = job.get_unitary(qc)
    u1 = permute_rows_cols_in_unitary(
        np.asarray(a), (2, 1, 0)
    )  # correct for endianness
    assert np.allclose(u1, u)


def test_gates_phase() -> None:
    c = Circuit(4).SX(0).V(1).V(2).Vdg(3).Phase(0.5)
    qc = tk_to_qiskit(c)

    qr = QuantumRegister(4, "q")
    qc_correct = QuantumCircuit(qr)
    qc_correct.sx(qr[0])
    qc_correct.sx(qr[1])
    qc_correct.sx(qr[2])
    qc_correct.sxdg(qr[3])
    qc_correct.global_phase = pi / 4

    assert qc == qc_correct


def test_tketpass() -> None:
    qc = get_test_circuit(False, False)
    tkpass = FullPeepholeOptimise()
    back = Aer.get_backend("aer_simulator_unitary")
    for _ in range(12):
        tkc = qiskit_to_tk(qc)
        tkpass.apply(tkc)
    qc1 = tk_to_qiskit(tkc)
    qc1.save_unitary()
    res = back.run(qc1).result()
    u1 = res.get_unitary(qc1)
    qispass = TketPass(tkpass)
    pm = PassManager(qispass)
    qc2 = pm.run(qc)
    qc2.save_unitary()
    res = back.run(qc2).result()
    u2 = res.get_unitary(qc2)
    assert np.allclose(u1, u2)


@pytest.mark.timeout(None)
@pytest.mark.skipif(skip_remote_tests, reason=REASON)
def test_tketautopass(brussels_backend: IBMQBackend) -> None:
    backends = [
        Aer.get_backend("aer_simulator_statevector"),
        qiskit_aer_backend("aer_simulator"),
        Aer.get_backend("aer_simulator_unitary"),
    ]
    backends.append(brussels_backend._backend)  # noqa: SLF001
    for back in backends:
        for o_level in range(3):
            tkpass = TketAutoPass(
                back,
                o_level,
                instance=os.getenv("PYTKET_REMOTE_IBM_CLOUD_INSTANCE"),
                token=os.getenv("PYTKET_REMOTE_IBM_CLOUD_TOKEN"),
            )
            qc = get_test_circuit(True)
            pm = PassManager(passes=tkpass)
            pm.run(qc)


def test_instruction() -> None:
    # TKET-446
    op = SparsePauliOp(["XXI", "YYI", "ZZZ"], [0.3, 0.5, -0.4])
    evo_instr = PauliEvolutionGate(op, time=1.2, synthesis=SuzukiTrotter(reps=1))
    evolution_circ = QuantumCircuit(3)
    evolution_circ.append(evo_instr, [0, 1, 2])
    tk_circ = qiskit_to_tk(evolution_circ)
    cmds = tk_circ.get_commands()
    assert len(cmds) == 1
    assert cmds[0].op.type == OpType.CircBox


def test_conditions() -> None:
    box_c = Circuit(2, 2)
    box_c.Z(0)
    box_c.Y(1, condition_bits=[0, 1], condition_value=1)
    box_c.Measure(0, 0, condition_bits=[0, 1], condition_value=0)
    box = CircBox(box_c)

    u = np.asarray([[0, 0, 1, 0], [0, 1, 0, 0], [0, 0, 0, 1], [1, 0, 0, 0]])
    ubox = Unitary2qBox(u)

    c = Circuit(2, 2, name="c")
    b = c.add_c_register("b", 1)
    c.add_circbox(
        box,
        [Qubit(0), Qubit(1), Bit(0), Bit(1)],
        condition_bits=[b[0]],
        condition_value=1,
    )
    c.add_unitary2qbox(
        ubox, Qubit(0), Qubit(1), condition_bits=[b[0]], condition_value=0
    )
    # Converting a CircBox containing conditional gates gives an error
    # TODO consider removing this restriction
    with pytest.raises(NotImplementedError):
        _ = tk_to_qiskit(c)


def test_condition_errors() -> None:
    with pytest.raises(Exception) as errorinfo:
        c = Circuit(2, 2)
        b = c.add_c_register("b", 2)
        c.X(Qubit(0), condition_bits=[b[0], Bit(0)], condition_value=1)
        tk_to_qiskit(c)
    assert "Conditions can only use a single register" in str(errorinfo.value)
    with pytest.raises(Exception) as errorinfo:
        c = Circuit(2, 2)
        c.X(0, condition_bits=[1, 0], condition_value=1)
        tk_to_qiskit(c)
    assert "Conditions must be an entire register in order" in str(errorinfo.value)


def test_correction() -> None:
    checked_x = Circuit(2, 1)
    checked_x.CX(0, 1)
    checked_x.X(0)
    checked_x.CX(0, 1)
    checked_x.Measure(1, 0)
    x_box = CircBox(checked_x)
    c = Circuit()
    target = Qubit("t", 0)
    ancilla = Qubit("a", 0)
    success = Bit("s", 0)
    c.add_qubit(target)
    c.add_qubit(ancilla)
    c.add_bit(success)
    c.add_circbox(x_box, args=[target, ancilla, success])
    c.add_circbox(
        x_box,
        args=[target, ancilla, success],
        condition_bits=[success],
        condition_value=0,
    )
    comp_pass = SequencePass([DecomposeBoxes(), RebaseTket()])
    comp_pass.apply(c)
    tk_to_qiskit(c)


def test_cnx() -> None:
    qr = QuantumRegister(5)
    qc = QuantumCircuit(qr, name="cnx_circuit")
    qc.mcx([0, 1, 2, 3], 4)
    c = qiskit_to_tk(qc)
    cmds = c.get_commands()
    assert len(cmds) == 1
    cmd = cmds[0]
    assert cmd.op.type == OpType.CnX
    assert len(cmd.qubits) == 5
    qregname = qc.qregs[0].name
    assert cmd.qubits[4] == Qubit(qregname, 4)


def test_convert_cnz_to_qiskit() -> None:
    # https://github.com/CQCL/pytket-qiskit/issues/460
    circ = Circuit(1).add_gate(OpType.CnZ, [0])
    qc = tk_to_qiskit(circ)
    assert qc[0].name == "z"
    circ = Circuit(2).add_gate(OpType.CnZ, [0, 1])
    qc = tk_to_qiskit(circ)
    assert qc[0].name == "cz"
    circ = Circuit(3).add_gate(OpType.CnZ, [0, 1, 2])
    qc = tk_to_qiskit(circ)
    assert qc[0].name == "mcz"


def test_gate_str_2_optype() -> None:
    samples = {
        "barrier": OpType.Barrier,
        "cx": OpType.CX,
        "mcx": OpType.CnX,
        "x": OpType.X,
    }
    assert all(_gate_str_2_optype[key] == val for key, val in samples.items())


def test_customgate() -> None:
    a = Symbol("a")
    def_circ = Circuit(2)
    def_circ.CZ(0, 1)
    def_circ.Rx(a, 1)
    gate_def = CustomGateDef.define("MyCRx", def_circ, [a])
    circ = Circuit(3)
    circ.Rx(0.1, 0)
    circ.Rx(0.4, 2)
    circ.add_custom_gate(gate_def, [0.2], [0, 1])

    qc1 = tk_to_qiskit(circ)
    newcirc = qiskit_to_tk(qc1)

    qc2 = tk_to_qiskit(newcirc)
    correct_circ = Circuit(3).Rx(0.1, 0).Rx(0.4, 2).CZ(0, 1).Rx(0.2, 1)
    correct_qc = tk_to_qiskit(correct_circ)

    backend = Aer.get_backend("aer_simulator_statevector")
    states = []
    for qc in (qc1, qc2, correct_qc):
        qc.save_state()
        qc = transpile(qc, backend)  # noqa: PLW2901
        job = backend.run([qc])
        states.append(job.result().get_statevector(qc))

    assert compare_statevectors(states[0], states[1])
    assert compare_statevectors(states[1], states[2])


def test_convert_result() -> None:
    # testing fix to register order bug TKET-752
    qr1 = QuantumRegister(1, name="q1")
    qr2 = QuantumRegister(2, name="q2")
    cr = ClassicalRegister(5, name="z")
    cr2 = ClassicalRegister(2, name="b")
    qc = QuantumCircuit(qr1, qr2, cr, cr2)
    qc.x(qr1[0])
    qc.x(qr2[1])

    # check statevector
    simulator = Aer.get_backend("aer_simulator_statevector")
    qc1 = qc.copy()
    qc1.save_state()
    qisk_result = simulator.run(qc1, shots=10).result()

    # exclude counts from result (we don't expect them
    # for the statevector sim after all)
    tk_res = next(qiskit_result_to_backendresult(qisk_result, include_counts=False))

    state = tk_res.get_state([Qubit("q2", 1), Qubit("q1", 0), Qubit("q2", 0)])
    correct_state = np.zeros(1 << 3, dtype=complex)
    correct_state[6] = 1 + 0j
    assert compare_statevectors(state, correct_state)
    # also check that we don't return counts in tket result
    # even if the qiskit result includes them
    assert tk_res._counts is None  # noqa: SLF001

    # check measured
    qc.measure(qr1[0], cr[0])
    qc.measure(qr2[1], cr2[0])

    simulator = qiskit_aer_backend("aer_simulator")
    qisk_result = simulator.run(qc, shots=10).result()

    tk_res = next(qiskit_result_to_backendresult(qisk_result))
    one_bits = [Bit("z", 0), Bit("b", 0)]
    zero_bits = [Bit("z", i) for i in range(1, 5)] + [Bit("b", 1)]

    assert tk_res.get_counts(one_bits) == Counter({(1, 1): 10})
    assert tk_res.get_counts(zero_bits) == Counter({(0, 0, 0, 0, 0): 10})


def add_x(
    qbit: int, qr: QuantumRegister, circuits: list[Circuit | QuantumCircuit]
) -> None:
    """Add an x gate to each circuit in a list,
    each one being either a tket or qiskit circuit."""
    for circ in circuits:
        if isinstance(circ, Circuit):
            circ.add_gate(OpType.X, [qbit])
        else:
            circ.x(qr[qbit])


def add_cnry(
    param: float,
    qbits: list[int],
    qr: QuantumRegister,
    circuits: list[Circuit | QuantumCircuit],
) -> None:
    """Add a CnRy gate to each circuit in a list,
    each one being either a tket or qiskit circuit."""
    assert len(qbits) >= 2
    for circ in circuits:
        if isinstance(circ, Circuit):
            circ.add_gate(OpType.CnRy, param, qbits)
        else:
            # param was "raw", so needs an extra PI.
            new_ry_gate = RYGate(param * pi)
            new_gate = MCMTGate(
                gate=new_ry_gate, num_ctrl_qubits=len(qbits) - 1, num_target_qubits=1
            )
            circ.append(new_gate, [qr[nn] for nn in qbits])


def assert_tket_circuits_identical(circuits: list[Circuit]) -> None:
    """Apart from the circuit names and qubit labels, assert that
    all circuits in the list are identical (i.e., identical gates), not just equivalent
    (having the same unitary matrix)."""
    if len(circuits) <= 1:
        return
    circ_copies = []

    for nn in range(len(circuits)):
        assert type(circuits[nn]) is Circuit
        circ = circuits[nn].copy()
        circ.name = "tk_circ_must_be_same_name"
        qbs = circ.qubits
        qubit_map = {qbs[mm]: Qubit("node", mm) for mm in range(len(qbs))}
        circ.rename_units(qubit_map)  # type: ignore
        circ_copies.append(circ)
    for nn in range(1, len(circ_copies)):
        assert circ_copies[0] == circ_copies[nn]


def assert_equivalence(
    circuits: list[Circuit | QuantumCircuit],
    require_qk_conversions_equality: bool = True,
    require_tk_equality: bool = True,
) -> None:
    """Given a list of circuits (either tket or qiskit), simulate them to calculate
    unitary matrices, and fail if they are not all almost equal.
    Also, (unless require_tk_equality is false), assert that
    all tket circuits are equal.
    If require_qk_conversions_equality is true,
    treat qk->tk conversions as if they were originally tk circuits and test
    for equality (rather than just equivalence), if require_tk_equality is true.
    """
    assert len(circuits) >= 2
    tk_circuits = []

    # We want unique circuit names, otherwise it confuses the Qiskit backend.
    names: set[str] = set()
    for nn in range(len(circuits)):
        if isinstance(circuits[nn], Circuit):
            if require_tk_equality:
                tk_circuits.append(circuits[nn])
            # Of course, use the tket simulator directly once available.
            # But not yet, so need to convert to qiskit circuits.
            circuits[nn] = tk_to_qiskit(circuits[nn])
        elif require_qk_conversions_equality and require_tk_equality:
            tk_circuits.append(qiskit_to_tk(circuits[nn]))
        names.add(circuits[nn].name)  # type: ignore
    assert len(names) == len(circuits)
    assert_tket_circuits_identical(tk_circuits)

    backend = Aer.get_backend("aer_simulator_unitary")
    unitaries = []
    for circ in circuits:
        assert isinstance(circ, QuantumCircuit)
        circ1 = circ.copy()
        circ1.save_unitary()
        circ1 = transpile(circ1, backend)
        job = backend.run(circ1)
        unitaries.append(job.result().get_unitary(circ1))
    for nn in range(1, len(circuits)):
        # Default np.allclose is very lax here, so use strict tolerances
        assert np.allclose(unitaries[0], unitaries[nn], atol=1e-14, rtol=0.0)


def qcirc_to_tcirc(qcirc: QuantumCircuit) -> Circuit:
    """Changes the name also, to avoid backend result clashes."""
    tcirc = qiskit_to_tk(qcirc)
    tcirc.name = "new tket circ from " + qcirc.name
    return tcirc


def test_cnry_conversion() -> None:
    """This is for TKET-991.
    Maintain parallel circuits, check equivalence at each stage.
    It would be good to subsume this as part of general
    randomised tests, where we add random gates in sequence."""
    tcirc = Circuit(3, name="parallel tcirc")
    qr = QuantumRegister(3, "q")
    qcirc = QuantumCircuit(qr, name="parallel qcirc")
    add_x(0, qr, [tcirc, qcirc])
    add_x(1, qr, [tcirc, qcirc])

    # It seems like we can test tket circuits for equality,
    # but not equivalence (since a direct tket simulator, with a
    # circuit->unitary function, is not yet available in pytket.
    # When it is available, we should add it here).
    #
    # Amusingly enough, it seems like we can test Qiskit circuits
    # for equivalence, but not for equality!
    #
    # Note that loops tk->qk->tk and qk->tk->qk should preserve
    # equivalence, but need not preserve equality because of different
    # gate sets.
    assert_equivalence([tcirc, qcirc])

    add_x(2, qr, [tcirc, qcirc])
    assert_equivalence([tcirc, qcirc])

    new_tcirc = qcirc_to_tcirc(qcirc)
    assert_equivalence([tcirc, qcirc, new_tcirc])

    add_x(0, qr, [tcirc, qcirc, new_tcirc])
    assert_equivalence([tcirc, qcirc, new_tcirc])

    add_cnry(0.1, [0, 1], qr, [tcirc, qcirc, new_tcirc])
    add_x(2, qr, [tcirc, qcirc, new_tcirc])

    # Because adding the CnRy gate to Qiskit circuits involves
    #       circ.append(new_gate, ...),
    # converting back to tket produces a CircBox rather than a CnRy gate.
    # So we cannot get tket equality, even though we have equivalence
    assert_equivalence([tcirc, qcirc, new_tcirc], require_qk_conversions_equality=False)

    add_x(0, qr, [qcirc, tcirc, new_tcirc])
    assert_equivalence([tcirc, qcirc, new_tcirc], require_qk_conversions_equality=False)

    add_cnry(0.2, [1, 0, 2], qr, [tcirc, qcirc, new_tcirc])
    assert_equivalence([tcirc, qcirc, new_tcirc], require_qk_conversions_equality=False)

    add_x(2, qr, [tcirc, qcirc, new_tcirc])
    add_x(1, qr, [tcirc, qcirc, new_tcirc])
    add_x(0, qr, [tcirc, qcirc, new_tcirc])
    assert_equivalence([tcirc, qcirc, new_tcirc], require_qk_conversions_equality=False)

    new_tcirc = qcirc_to_tcirc(qcirc)
    assert_equivalence(
        [tcirc, qcirc, new_tcirc],
        require_qk_conversions_equality=False,
        # We've done qk->tk conversion to get new_tcirc, so
        # we do not expect equality between new_tcirc and tcirc.
        require_tk_equality=False,
    )


# pytket-extensions issue #72
def test_parameter_equality() -> None:
    param_a = Parameter("a")
    param_b = Parameter("b")

    circ = QuantumCircuit(2)
    circ.rx(param_a, 0)
    circ.ry(param_b, 1)
    circ.cx(0, 1)
    # fails with preserve_param_uuid=False
    # as Parameter uuid attribute is not preserved
    # and so fails equality check at assign_parameters
    pytket_circ = qiskit_to_tk(circ, preserve_param_uuid=True)
    final_circ = tk_to_qiskit(pytket_circ)

    assert final_circ.parameters == circ.parameters

    param_dict = dict(zip([param_a, param_b], [1, 2], strict=False))
    final_circ.assign_parameters(param_dict, inplace=True)

    assert len(final_circ.parameters) == 0


# https://github.com/CQCL/pytket-extensions/issues/275
def test_convert_multi_c_reg() -> None:
    c = Circuit()
    q0, q1 = c.add_q_register("q", 2)
    c.add_c_register("c", 2)
    [m0] = c.add_c_register("m", 1)
    c.add_gate(OpType.X, [], [q1], condition_bits=[m0], condition_value=1)
    c.CX(q0, q1)
    c.add_gate(OpType.TK1, [0.5, 0.5, 0.5], [q0])
    qcirc = tk_to_qiskit(c)
    circ = qiskit_to_tk(qcirc)
    assert circ.get_commands()[1].args == [Bit("tk_SCRATCH_BIT", 0), q1]


# test that tk_to_qiskit works after adding OpType.CRx and OpType.CRy
def test_crx_and_cry() -> None:
    tk_circ = Circuit(2)
    tk_circ.CRx(0.5, 0, 1)
    tk_circ.CRy(0.2, 1, 0)
    qiskit_circ = tk_to_qiskit(tk_circ)
    ops_dict = qiskit_circ.count_ops()
    assert ops_dict["crx"] == 1 and ops_dict["cry"] == 1


# test that tk_to_qiskit works for gates which don't have
# an exact substitution in qiskit e.g. ZZMax
# See issue "Add support for ZZMax gate in converters" #486
def test_rebased_conversion() -> None:
    tket_circzz = Circuit(3)
    tket_circzz.V(0).H(1).Vdg(2)
    tket_circzz.CV(0, 2)
    tket_circzz.add_gate(OpType.ZZMax, [0, 1])
    tket_circzz.add_gate(OpType.TK1, [0.1, 0.2, 0.3], [2])
    tket_circzz.add_gate(OpType.PhasedISWAP, [0.25, -0.5], [0, 2])
    qiskit_circzz = tk_to_qiskit(tket_circzz)
    tket_circzz2 = qiskit_to_tk(qiskit_circzz)
    u1 = tket_circzz.get_unitary()
    u2 = tket_circzz2.get_unitary()
    assert compare_unitaries(u1, u2)


@pytest.mark.xfail(reason="PauliEvolutionGate with symbolic parameter not supported")
def test_parametrized_evolution() -> None:
    operator = SparsePauliOp(["XXZ", "YXY"], coeffs=[1.0, 0.5]) * Parameter("x")
    evolved_circ_op = PauliEvolutionGate(
        operator, time=1, synthesis=SuzukiTrotter(reps=2, order=4)
    )
    qc = QuantumCircuit(3)
    qc.append(evolved_circ_op, [0, 1, 2])
    tk_qc: Circuit = qiskit_to_tk(qc)
    assert len(tk_qc.free_symbols()) == 1


def test_multicontrolled_gate_conversion() -> None:
    my_qc = QuantumCircuit(4)
    my_qc.append(qiskit_gates.YGate().control(3), [0, 1, 2, 3])
    my_qc.append(qiskit_gates.RYGate(0.25).control(3), [0, 1, 2, 3])
    my_qc.append(qiskit_gates.ZGate().control(3), [0, 1, 2, 3])
    my_tkc = qiskit_to_tk(my_qc)
    my_tkc.add_gate(OpType.CnRy, [0.95], [0, 1, 2, 3])
    my_tkc.add_gate(OpType.CnZ, [1, 2, 3, 0])
    my_tkc.add_gate(OpType.CnY, [0, 1, 3, 2])
    unitary_before = my_tkc.get_unitary()
    assert my_tkc.n_gates_of_type(OpType.CnY) == 2
    assert my_tkc.n_gates_of_type(OpType.CnZ) == 2
    assert my_tkc.n_gates_of_type(OpType.CnRy) == 2
    my_new_qc = tk_to_qiskit(my_tkc)
    qiskit_ops = my_new_qc.count_ops()
    assert qiskit_ops["c3y"] and qiskit_ops["mcz"] and qiskit_ops["c3ry"] == 2
    tcirc = qiskit_to_tk(my_new_qc)
    unitary_after = tcirc.get_unitary()
    assert compare_unitaries(unitary_before, unitary_after)


def test_qcontrolbox_conversion() -> None:
    qr = QuantumRegister(3)
    qc = QuantumCircuit(qr)
    c2h_gate = qiskit_gates.HGate().control(2)
    qc.append(c2h_gate, qr)
    c = qiskit_to_tk(qc)
    assert c.n_gates == 1
    assert c.n_gates_of_type(OpType.QControlBox) == 1
    c3rx_gate = qiskit_gates.RXGate(0.7).control(3)
    c3rz_gate = qiskit_gates.RZGate(pi / 4).control(3)
    c2rzz_gate = qiskit_gates.RZZGate(pi / 3).control(2)
    qc2 = QuantumCircuit(4)
    qc2.append(c3rz_gate, [0, 1, 3, 2])
    qc2.append(c3rx_gate, [0, 1, 2, 3])
    qc2.append(c2rzz_gate, [0, 1, 2, 3])
    tkc2 = qiskit_to_tk(qc2)
    assert tkc2.n_gates == 3
    assert tkc2.n_gates_of_type(OpType.QControlBox) == 3


def test_controlled_unitary_conversion() -> None:
    u = np.asarray([[1, 0, 0, 0], [0, 1, 0, 0], [0, 0, 0, 1], [0, 0, 1, 0]])
    qc = QuantumCircuit(4)
    cu_gate = UnitaryGate(u).control(num_ctrl_qubits=2, ctrl_state="01")
    qc.append(cu_gate, [0, 1, 2, 3])
    u_qc = permute_rows_cols_in_unitary(Operator(qc).data, (3, 2, 1, 0))
    tkc = qiskit_to_tk(qc)
    u_tkc = tkc.get_unitary()
    assert np.allclose(u_qc, u_tkc)


def test_qcontrol_box_conversion_to_qiskit() -> None:
    ccch_001 = QControlBox(
        Op.create(OpType.H), n_controls=3, control_state=(False, False, True)
    )
    cccs_110 = QControlBox(
        Op.create(OpType.S), n_controls=3, control_state=(True, True, False)
    )
    cccRy_100 = QControlBox(
        Op.create(OpType.Ry, 0.73), n_controls=3, control_state=(True, False, False)
    )
    ccU3_10 = QControlBox(
        Op.create(OpType.U3, [0.1, 0.2, 0.3]), n_controls=2, control_state=(True, False)
    )
    circ1 = Circuit(4, name="test_circ")
    circ1.add_gate(ccch_001, [0, 1, 2, 3])
    circ1.add_gate(cccs_110, [0, 1, 2, 3])
    circ1.add_gate(cccRy_100, [3, 2, 1, 0])
    circ1.add_gate(ccU3_10, [1, 0, 2])
    qc = tk_to_qiskit(circ1)
    qiskit_unitary = permute_rows_cols_in_unitary(Operator(qc).data, (3, 2, 1, 0))
    assert compare_unitaries(qiskit_unitary, circ1.get_unitary())
    circ2 = qiskit_to_tk(qc)
    DecomposeBoxes().apply(circ1)
    DecomposeBoxes().apply(circ2)
    assert circ1 == circ2


# Ensures that the tk_to_qiskit converter does not cancel redundant gates
def test_tk_to_qiskit_redundancies() -> None:
    h_circ = Circuit(1).H(0).H(0)
    qc_h = tk_to_qiskit(h_circ)
    assert qc_h.count_ops()["h"] == 2


def test_ccx_conversion() -> None:
    # https://github.com/CQCL/pytket-qiskit/issues/117
    c00 = QuantumCircuit(3)
    c00.ccx(0, 1, 2, 0)  # 0 = "00" (little-endian)
    assert compare_unitaries(
        qiskit_to_tk(c00).get_unitary(),
        Circuit(3).X(0).X(1).CCX(0, 1, 2).X(0).X(1).get_unitary(),
    )
    c10 = QuantumCircuit(3)
    c10.ccx(0, 1, 2, 1)  # 1 = "10" (little-endian)
    assert compare_unitaries(
        qiskit_to_tk(c10).get_unitary(),
        Circuit(3).X(1).CCX(0, 1, 2).X(1).get_unitary(),
    )
    c01 = QuantumCircuit(3)
    c01.ccx(0, 1, 2, 2)  # 2 = "01" (little-endian)
    assert compare_unitaries(
        qiskit_to_tk(c01).get_unitary(),
        Circuit(3).X(0).CCX(0, 1, 2).X(0).get_unitary(),
    )
    c11 = QuantumCircuit(3)
    c11.ccx(0, 1, 2, 3)  # 3 = "11" (little-endian)
    assert compare_unitaries(
        qiskit_to_tk(c11).get_unitary(),
        Circuit(3).CCX(0, 1, 2).get_unitary(),
    )


def test_conditional_conversion() -> None:
    c = Circuit(1, 2, "conditional_circ")
    c.X(0, condition_bits=[0], condition_value=1)

    c_qiskit = tk_to_qiskit(c)
    c_tket = qiskit_to_tk(c_qiskit)

    expected_circ = Circuit(1, 2, "conditional_circ")
    if_box = CircBox(Circuit(1, name="If").X(0))
    expected_circ.add_circbox(
        if_box, [Qubit(0)], condition_bits=[Bit(0)], condition_value=1
    )

    assert c_tket == expected_circ


def test_conditional_conversion_2() -> None:
    c = Circuit(1, 2, "conditional_circ_2")
    c.X(0, condition_bits=[1], condition_value=1)
    c_qiskit = tk_to_qiskit(c)
    c_tket = qiskit_to_tk(c_qiskit)

    expected_circ = Circuit(1, 2, "conditional_circ_2")
    if_box = CircBox(Circuit(1, name="If").X(0))
    expected_circ.add_circbox(
        if_box, [Qubit(0)], condition_bits=[Bit(1)], condition_value=1
    )

    assert c_tket == expected_circ


# https://github.com/CQCL/pytket-qiskit/issues/100
def test_state_prep_conversion_array_or_list() -> None:
    # State prep with list of real amplitudes
    ghz_state_permuted = np.array([0, 0, 1 / np.sqrt(2), 0, 0, 0, 0, 1 / np.sqrt(2)])
    qc_sp = QuantumCircuit(3)
    qc_sp.prepare_state(ghz_state_permuted)
    tk_sp = qiskit_to_tk(qc_sp)
    assert tk_sp.n_gates_of_type(OpType.StatePreparationBox) == 1
    assert tk_sp.n_gates == 1
    assert compare_statevectors(tk_sp.get_statevector(), ghz_state_permuted)
    # State prep with ndarray of complex amplitudes
    qc_sp2 = QuantumCircuit(2)
    complex_statvector = np.array([1 / np.sqrt(2), 0, -1.0j / np.sqrt(2), 0])
    qc_sp2.initialize(complex_statvector, qc_sp2.qubits)
    tk_sp2 = qiskit_to_tk(qc_sp2)
    assert tk_sp2.n_gates_of_type(OpType.StatePreparationBox) == 1
    assert tk_sp2.n_gates == 1
    # test tket -> qiskit conversion
    converted_qiskit_qc = tk_to_qiskit(tk_sp2)
    assert converted_qiskit_qc.count_ops()["initialize"] == 1
    tk_sp3 = qiskit_to_tk(converted_qiskit_qc)
    # check circuit decomposes as expected
    DecomposeBoxes().apply(tk_sp3)
    assert tk_sp3.n_gates_of_type(OpType.Reset) == 2
    state_arr = 1 / np.sqrt(2) * np.array([1, 1, 0, 0])
    sv = Statevector(state_arr)
    qc_2 = QuantumCircuit(2)
    qc_2.prepare_state(sv, [0, 1])
    tkc_2 = qiskit_to_tk(qc_2)
    assert tkc_2.n_gates_of_type(OpType.StatePreparationBox) == 1


def test_state_prep_conversion_with_int() -> None:
    qc = QuantumCircuit(4)
    qc.prepare_state(7, qc.qubits)
    tkc7 = qiskit_to_tk(qc)
    assert tkc7.n_gates_of_type(OpType.X) == 3
    qc_sv = _get_qiskit_statevector(qc.decompose())
    assert compare_statevectors(tkc7.get_statevector(), qc_sv)
    int_statevector = Statevector.from_int(5, 8)
    qc_s = QuantumCircuit(3)
    qc_s.prepare_state(int_statevector)
    # unfortunately Aer doesn't support state_preparation
    # instructions so we decompose first
    d_qc_s = qc_s.decompose(reps=5)
    sv_int = _get_qiskit_statevector(d_qc_s)
    tkc_int = qiskit_to_tk(qc_s)
    tkc_int_sv = tkc_int.get_statevector()
    assert compare_statevectors(tkc_int_sv, sv_int)


def test_state_prep_conversion_with_str() -> None:
    qc = QuantumCircuit(5)
    qc.initialize("rl+-1")
    tk_circ = qiskit_to_tk(qc)
    assert tk_circ.n_gates_of_type(OpType.Reset) == 5
    assert tk_circ.n_gates_of_type(OpType.H) == 4
    assert tk_circ.n_gates_of_type(OpType.X) == 2
    qc_string_sp = QuantumCircuit(3)
    qc_string_sp.prepare_state("r-l")
    decomposed_qc = qc_string_sp.decompose(reps=4)
    qiskit_sv = _get_qiskit_statevector(decomposed_qc)
    tk_string_sp = qiskit_to_tk(qc_string_sp)
    assert tk_string_sp.n_gates_of_type(OpType.H) == 3
    assert tk_string_sp.n_gates_of_type(OpType.Sdg) == 1
    assert compare_statevectors(qiskit_sv, tk_string_sp.get_statevector())
    sv_str = Statevector.from_label("rr+-")
    sv_qc = QuantumCircuit(4)
    sv_qc.prepare_state(sv_str)
    decomposed_sv_qc = sv_qc.decompose(reps=6)
    sv_array = _get_qiskit_statevector(decomposed_sv_qc)
    tkc_sv = qiskit_to_tk(sv_qc)
    assert compare_statevectors(sv_array, tkc_sv.get_statevector())


def test_conversion_to_tket_with_and_without_resets() -> None:
    test_state = 1 / np.sqrt(3) * np.array([1, 1, 0, 0, 0, 0, 1, 0])
    tket_sp_reset = StatePreparationBox(test_state, with_initial_reset=True)
    tk_circ_reset = Circuit(3).add_gate(tket_sp_reset, [0, 1, 2])
    qiskit_qc_init = tk_to_qiskit(tk_circ_reset)
    assert qiskit_qc_init.count_ops()["initialize"] == 1
    tket_sp_no_reset = StatePreparationBox(test_state, with_initial_reset=False)
    tket_circ_no_reset = Circuit(3).add_gate(tket_sp_no_reset, [0, 1, 2])
    tkc_sv = tket_circ_no_reset.get_statevector()
    qiskit_qc_sp = tk_to_qiskit(tket_circ_no_reset)
    assert qiskit_qc_sp.count_ops()["state_preparation"] == 1
    decomp_qc = qiskit_qc_sp.decompose(reps=5)
    qiskit_state = _get_qiskit_statevector(decomp_qc)
    assert compare_statevectors(tkc_sv, qiskit_state)


def test_unitary_gate() -> None:
    # https://github.com/CQCL/pytket-qiskit/issues/122
    qkc = QuantumCircuit(3)
    for n in range(4):
        u = np.eye(1 << n, dtype=complex)
        gate = UnitaryGate(u)
        qkc.append(gate, list(range(n)))
    tkc = qiskit_to_tk(qkc)
    cmds = tkc.get_commands()
    assert len(cmds) == 3
    assert cmds[0].op.type == OpType.Unitary1qBox
    assert cmds[1].op.type == OpType.Unitary2qBox
    assert cmds[2].op.type == OpType.Unitary3qBox


def test_ccz_conversion() -> None:
    qc_ccz = QuantumCircuit(4)
    qc_ccz.append(qiskit_gates.CCZGate(), [0, 1, 2])
    qc_ccz.append(qiskit_gates.CCZGate(), [3, 1, 0])
    tkc_ccz = qiskit_to_tk(qc_ccz)
    assert tkc_ccz.n_gates_of_type(OpType.CnZ) == tkc_ccz.n_gates == 2
    # bidirectional CnZ conversion already supported
    qc_ccz2 = tk_to_qiskit(tkc_ccz)
    assert qc_ccz2.count_ops()["mcz"] == 2
    tkc_ccz2 = qiskit_to_tk(qc_ccz2)
    assert compare_unitaries(tkc_ccz.get_unitary(), tkc_ccz2.get_unitary())


def test_csx_conversion() -> None:
    qc_csx = QuantumCircuit(2)
    qc_csx.append(qiskit_gates.CSXGate(), [0, 1])
    qc_csx.append(qiskit_gates.CSXGate(), [1, 0])
    converted_tkc = qiskit_to_tk(qc_csx)
    assert converted_tkc.n_gates == 2
    assert converted_tkc.n_gates_of_type(OpType.CSX) == 2
    u1 = converted_tkc.get_unitary()
    new_tkc_csx = Circuit(2)
    new_tkc_csx.add_gate(OpType.CSX, [0, 1]).add_gate(OpType.CSX, [1, 0])
    u2 = new_tkc_csx.get_unitary()
    assert compare_unitaries(u1, u2)
    converted_qc = tk_to_qiskit(new_tkc_csx)
    assert converted_qc.count_ops()["csx"] == 2
    qc_c3sx = QuantumCircuit(4)
    qc_c3sx.append(qiskit_gates.C3SXGate(), [0, 1, 2, 3])
    tkc_c3sx = qiskit_to_tk(qc_c3sx)
    assert tkc_c3sx.n_gates == tkc_c3sx.n_gates_of_type(OpType.QControlBox) == 1


def test_CS_and_CSdg() -> None:
    qiskit_qc = QuantumCircuit(2)
    qiskit_qc.append(qiskit_gates.CSGate(), [0, 1])
    qiskit_qc.append(qiskit_gates.CSdgGate(), [0, 1])
    qiskit_qc.append(qiskit_gates.CSGate(), [1, 0])
    qiskit_qc.append(qiskit_gates.CSdgGate(), [1, 0])
    tkc = qiskit_to_tk(qiskit_qc)
    assert tkc.n_gates_of_type(OpType.QControlBox) == 4


def test_failed_conversion_error() -> None:
    qc = QuantumCircuit(2)
    qc.append(XXPlusYYGate(0.1), [0, 1])  # add unsupported gate
    with pytest.raises(
        NotImplementedError, match=r"Conversion of qiskit's xx_plus_yy instruction"
    ):
        qiskit_to_tk(qc)


# https://github.com/CQCL/pytket-qiskit/issues/200
def test_real_amplitudes_numeric_params() -> None:
    qc = QuantumCircuit(3)
    params = [np.pi / 2] * 9
    real_amps1 = real_amplitudes(3, reps=2)
    real_amps2 = real_amps1.assign_parameters(params)
    qc.compose(real_amps2, qubits=[0, 1, 2], inplace=True)
    # Unitary operator of the qiskit circuit. Order reversed from little -> big endian.
    # The reversal means we can check it for equivalence with a tket unitary
    qiskit_unitary = Operator(qc.reverse_bits()).data
    converted_tkc = qiskit_to_tk(qc)
    assert converted_tkc.n_gates == 13
    assert converted_tkc.n_gates_of_type(OpType.CX) == 4
    assert converted_tkc.n_gates_of_type(OpType.Ry) == 9
    unitary1 = converted_tkc.get_unitary()
    qc2 = tk_to_qiskit(converted_tkc)
    tkc2 = qiskit_to_tk(qc2)
    unitary2 = tkc2.get_unitary()
    assert compare_unitaries(qiskit_unitary, unitary1)
    assert compare_unitaries(unitary1, unitary2)


# https://github.com/CQCL/pytket-qiskit/issues/256
@pytest.mark.xfail(reason="Limited support for symbolic conversions")
def test_symbolic_param_conv() -> None:
    qc = n_local(2, "ry", "cz", reps=1, entanglement="linear")
    qc_transpiled = transpile(
        qc, basis_gates=["sx", "rz", "cx", "x"], optimization_level=3
    )

    tket_qc = qiskit_to_tk(qc_transpiled)
    CliffordSimp().apply(tket_qc)
    transformed_qc = tk_to_qiskit(tket_qc)

    qc_transpiled_again = transpile(transformed_qc, basis_gates=["sx", "rz", "cx", "x"])

    qc_transpiled_again = qc_transpiled_again.assign_parameters(
        {
            qc_transpiled_again.parameters[i]: 0
            for i in range(len(qc_transpiled_again.parameters))
        }
    )


def test_implicit_swap_warning() -> None:
    c = Circuit(2).H(0).SWAP(0, 1)
    c.replace_SWAPs()
    c.measure_all()
    with pytest.warns(UserWarning, match="The pytket Circuit contains implicit qubit"):
        tk_to_qiskit(c)

    shots_backend = AerBackend()
    with warnings.catch_warnings():
        warnings.simplefilter("error")
        shots_backend.run_circuit(c)


# https://github.com/CQCL/pytket-qiskit/issues/337
def test_nonregister_bits() -> None:
    c = Circuit(1).X(0).measure_all()
    c.rename_units({Bit(0): Bit(1)})
    with pytest.raises(NotImplementedError):
        tk_to_qiskit(c)


# https://github.com/CQCL/pytket-qiskit/issues/415
def test_ifelseop_two_branches() -> None:
    qreg = QuantumRegister(1, "r")
    creg = ClassicalRegister(1, "s")
    circuit = QuantumCircuit(qreg, creg)

    circuit.h(qreg[0])
    circuit.measure(qreg[0], creg[0])

    with circuit.if_test((creg[0], 1)) as else_:
        circuit.h(qreg[0])
    with else_:
        circuit.x(qreg[0])
    circuit.measure(qreg[0], creg[0])

    tkc = qiskit_to_tk(circuit)
    tkc.name = "test_circ"

    # Manually build the expected pytket Circuit.
    # Validate against tkc.
    expected_circ = Circuit(name="test_circ")
    r_reg = expected_circ.add_q_register("r", 1)
    s_reg = expected_circ.add_c_register("s", 1)
    expected_circ.H(r_reg[0])
    expected_circ.Measure(r_reg[0], s_reg[0])

    h_circ = Circuit()
    h_reg = h_circ.add_q_register("r", 1)
    h_circ.name = "If"
    h_circ.H(h_reg[0])

    x_circ = Circuit()
    x_reg = x_circ.add_q_register("r", 1)
    x_circ.name = "Else"
    x_circ.X(x_reg[0])

    expected_circ.add_circbox(
        CircBox(h_circ), [r_reg[0]], condition_bits=[s_reg[0]], condition_value=1
    )
    expected_circ.add_circbox(
        CircBox(x_circ), [r_reg[0]], condition_bits=[s_reg[0]], condition_value=0
    )

    expected_circ.Measure(r_reg[0], s_reg[0])

    assert expected_circ == tkc


# https://github.com/CQCL/pytket-qiskit/issues/415
def test_ifelseop_one_branch() -> None:
    qubits = QuantumRegister(1, "q1")
    clbits = ClassicalRegister(1, "c1")
    circuit = QuantumCircuit(qubits, clbits)
    (q0,) = qubits
    (c0,) = clbits

    circuit.h(q0)
    circuit.measure(q0, c0)
    with circuit.if_test((c0, 1)):
        circuit.x(q0)
    circuit.measure(q0, c0)

    tket_circ_if_else = qiskit_to_tk(circuit)
    tket_circ_if_else.name = "test_circ"

    # Manually build the expected pytket Circuit.
    # Validate against tket_circ_if_else.
    expected_circ = Circuit()
    expected_circ.name = "test_circ"
    q1_tk = expected_circ.add_q_register("q1", 1)
    c1_tk = expected_circ.add_c_register("c1", 1)
    expected_circ.H(q1_tk[0])
    expected_circ.Measure(q1_tk[0], c1_tk[0])
    x_circ = Circuit()
    x_circ.name = "If"
    xq1 = x_circ.add_q_register("q1", 1)
    x_circ.X(xq1[0])
    expected_circ.add_circbox(
        CircBox(x_circ), [q1_tk[0]], condition_bits=[c1_tk[0]], condition_value=1
    )

    expected_circ.Measure(q1_tk[0], c1_tk[0])

    assert tket_circ_if_else == expected_circ


# https://github.com/CQCL/pytket-qiskit/issues/452
def test_ifelseop_reg_cond_if() -> None:
    qreg = QuantumRegister(3, "q")
    creg = ClassicalRegister(3, "c")
    circuit = QuantumCircuit(creg, qreg)
    (q0, q1, q2) = qreg
    (c0, c1, c2) = creg
    circuit.h(q0)
    circuit.h(q1)
    circuit.h(q2)
    circuit.measure(q0, c0)
    circuit.measure(q1, c1)
    circuit.measure(q2, c2)
    # Condition is on a register not a bit
    with circuit.if_test((creg, 2)):
        circuit.x(q0)
        circuit.y(q1)
        circuit.z(q2)
    circuit.measure(q0, c0)
    circuit.measure(q1, c1)
    circuit.measure(q2, c2)

    tkc: Circuit = qiskit_to_tk(circuit)
    tkc.name = "test_circ"

    expected_circ = Circuit()
    expected_circ.name = "test_circ"
    qreg_tk = expected_circ.add_q_register("q", 3)
    creg_tk = expected_circ.add_c_register("c", 3)
    expected_circ.H(qreg_tk[0])
    expected_circ.H(qreg_tk[1])
    expected_circ.H(qreg_tk[2])
    expected_circ.Measure(qreg_tk[0], creg_tk[0])
    expected_circ.Measure(qreg_tk[1], creg_tk[1])
    expected_circ.Measure(qreg_tk[2], creg_tk[2])

    pauli_circ = Circuit()
    pauli_circ.name = "If"
    pauli_qreg = pauli_circ.add_q_register("q", 3)
    pauli_circ.X(pauli_qreg[0]).Y(pauli_qreg[1]).Z(pauli_qreg[2])
    expected_circ.add_circbox(
        CircBox(pauli_circ),
        [qreg_tk[0], qreg_tk[1], qreg_tk[2]],
        condition=reg_eq(creg_tk, 2),
    )

    expected_circ.Measure(qreg_tk[0], creg_tk[0])
    expected_circ.Measure(qreg_tk[1], creg_tk[1])
    expected_circ.Measure(qreg_tk[2], creg_tk[2])

    assert expected_circ == tkc


# https://github.com/CQCL/pytket-qiskit/issues/452
def test_ifelseop_reg_cond_if_else() -> None:
    qreg = QuantumRegister(2, "q")
    creg = ClassicalRegister(2, "c")
    circuit = QuantumCircuit(creg, qreg)
    (q0, q1) = qreg
    (c0, c1) = creg

    circuit.h(q0)
    circuit.h(q1)
    circuit.measure(q0, c0)
    circuit.measure(q1, c1)
    # Condition is on a register not a bit
    with circuit.if_test((creg, 2)) as else_:
        circuit.x(q0)
        circuit.x(q1)
    with else_:
        circuit.y(q0)
        circuit.y(q1)
    circuit.measure(q0, c0)
    circuit.measure(q1, c1)
    tkc: Circuit = qiskit_to_tk(circuit)
    tkc.name = "test_circ"

    expected_circ = Circuit()
    expected_circ.name = "test_circ"
    qreg_tk = expected_circ.add_q_register("q", 2)
    creg_tk = expected_circ.add_c_register("c", 2)
    expected_circ.H(qreg_tk[0])
    expected_circ.H(qreg_tk[1])
    expected_circ.Measure(qreg_tk[0], creg_tk[0])
    expected_circ.Measure(qreg_tk[1], creg_tk[1])

    x_circ2 = Circuit()
    x_circ2.name = "If"
    x_qreg = x_circ2.add_q_register("q", 2)
    x_circ2.X(x_qreg[0]).X(x_qreg[1])
    expected_circ.add_circbox(
        CircBox(x_circ2), [qreg_tk[0], qreg_tk[1]], condition=reg_eq(creg_tk, 2)
    )

    y_circ2 = Circuit()
    y_circ2.name = "Else"
    y_qreg = y_circ2.add_q_register("q", 2)
    y_circ2.Y(y_qreg[0]).Y(y_qreg[1])
    expected_circ.add_circbox(
        CircBox(y_circ2), [qreg_tk[0], qreg_tk[1]], condition=reg_neq(creg_tk, 2)
    )

    expected_circ.Measure(qreg_tk[0], creg_tk[0])
    expected_circ.Measure(qreg_tk[1], creg_tk[1])

    assert expected_circ == tkc


def test_range_preds_with_conditionals() -> None:
    # https://github.com/CQCL/pytket-qiskit/issues/375
    c = Circuit(1, 1)
    treg = c.add_c_register(_TEMP_BIT_NAME, 1)
    c.add_c_range_predicate(1, 1, [Bit(0)], treg[0])
    c.add_gate(OpType.X, [Qubit(0)], condition_bits=[treg[0]], condition_value=1)
    c.add_gate(OpType.Y, [Qubit(0)], condition_bits=[treg[0]], condition_value=1)
    qkc = tk_to_qiskit(c)
    assert len(qkc) == 2
    assert len(qkc.qubits) == 1
    assert len(qkc.clbits) == 1


def test_nested_conditionals() -> None:
    # https://github.com/CQCL/pytket-qiskit/issues/442
    c0 = Circuit(1, 1).X(0, condition_bits=[0], condition_value=1)
    cbox = CircBox(c0)
    c = Circuit(1, 2)
    c.add_circbox(cbox, [Qubit(0), Bit(1)], condition_bits=[Bit(0)], condition_value=1)
    DecomposeBoxes().apply(c)
    with pytest.raises(NotImplementedError):
        # For now we do not support conversion of nested conditionals.
        _qkc = tk_to_qiskit(c)


def _fetch_if_elses(qc: QuantumCircuit) -> list[IfElseOp]:
    """Get a list of all IfElseOp instructions in a QuantumCircuit."""
    if_else_list = []
    for datum in qc.data:
        instr, _, _ = datum.operation, datum.qubits, datum.clbits
        if type(instr) is IfElseOp:
            if_else_list.append(instr)
    return if_else_list


def test_qiskitv2_conversions() -> None:
    circ = Circuit(4, 2)
    circ.H(0)
    circ.Measure(0, 0)
    circ.Measure(1, 1)
    prep = StatePreparationBox(1 / np.sqrt(3) * np.array([0, 1, 1, 0, 1, 0, 0, 0]))
    circ.add_gate(
        prep,
        args=[Qubit(0), Qubit(1), Qubit(2)],
        condition_bits=[Bit(0)],
        condition_value=1,
    )
    circ.add_gate(
        OpType.CnZ,
        [Qubit(0), Qubit(1), Qubit(2), Qubit(3)],
        condition_bits=[Bit(0)],
        condition_value=0,
    )
    circ.TK1(
        0.7,
        0.8,
        0.9,
        qubit=Qubit(0),
        condition_bits=[Bit(0), Bit(1)],
        condition_value=2,
    )
    qc = tk_to_qiskit(circ)
    if_list = _fetch_if_elses(qc)
    assert qc.count_ops()["if_else"] == 3 == len(if_list)
    if_prep, if_cnz, if_tk1 = tuple(if_list)
    # Check condition values of the converted QuantumCircuit
    assert if_prep.condition[1] == 1
    assert if_cnz.condition[1] == 0
    assert if_tk1.condition == (ClassicalRegister(2, "c"), 2)


def test_bit_ref_circuit() -> None:
    qreg = QuantumRegister(1)
    qreg_setter = QuantumRegister(2)
    creg_A = ClassicalRegister(1)
    creg_B = ClassicalRegister(1)

    qc = QuantumCircuit(qreg, qreg_setter, creg_A, creg_B)
    qc.x(qreg_setter[1])

    with qc.if_test((creg_A[0], 0)) as _else:
        qc.measure(qreg_setter[1], creg_B[0])
    with _else:
        qc.measure(qreg_setter[0], creg_B[0])
    tkc = qiskit_to_tk(qc)
    cregs = tkc.c_registers
    assert len(cregs) == 2
    a_creg: BitRegister = cregs[0]
    b_creg: BitRegister = cregs[1]
    assert a_creg.size == 1
    assert b_creg.size == 1


def test_round_trip_with_qiskit_transpilation() -> None:
    circ = Circuit(4, 1)
    circ.H(0).Measure(0, 0)
    circ.U1(1 / 2, Qubit(1), condition_bits=[Bit(0)], condition_value=1)
    circ.U1(1 / 4, Qubit(2), condition_bits=[Bit(0)], condition_value=1)
    circ.U1(1 / 8, Qubit(3), condition_bits=[Bit(0)], condition_value=1)

    qc = tk_to_qiskit(circ)

    coupling = CouplingMap(
        [[0, 1], [1, 0], [1, 2], [2, 1], [2, 3], [3, 2], [3, 4], [4, 3]]
    )
    config = PassManagerConfig(
        coupling_map=coupling,
        basis_gates=["cx", "sx", "x", "rz", "if_else"],
        seed_transpiler=0,
    )
    pass_manager = level_2_pass_manager(config)
    compiled_qc = pass_manager.run(qc)
    tk_circ = qiskit_to_tk(compiled_qc)
    assert tk_circ.n_gates_of_type(OpType.Conditional) == 3
    conditional_cmds = tk_circ.commands_of_type(OpType.Conditional)
    for cmd in conditional_cmds:
        assert isinstance(cmd.op, Conditional)
        assert isinstance(cmd.op.op, CircBox)
        if_circ = cmd.op.op.get_circuit()
        # Assert that each "If" block has only one Z-axis rotation
        assert if_circ.name == "If"
        assert if_circ.n_gates == 1
        assert if_circ.n_gates_of_type(OpType.Rz) == 1<|MERGE_RESOLUTION|>--- conflicted
+++ resolved
@@ -92,22 +92,6 @@
 from pytket.extensions.qiskit.qiskit_convert import _gate_str_2_optype
 from pytket.extensions.qiskit.result_convert import qiskit_result_to_backendresult
 from pytket.extensions.qiskit.tket_pass import TketAutoPass, TketPass
-<<<<<<< HEAD
-from pytket.passes import (
-    CliffordSimp,
-    DecomposeBoxes,
-    FullPeepholeOptimise,
-    RebaseTket,
-    SequencePass,
-)
-from pytket.unit_id import _TEMP_BIT_NAME, BitRegister
-from pytket.utils.results import (
-    compare_statevectors,
-    compare_unitaries,
-    permute_rows_cols_in_unitary,
-)
-=======
->>>>>>> 4a7e5d8a
 
 skip_remote_tests: bool = os.getenv("PYTKET_RUN_REMOTE_TESTS") is None
 
